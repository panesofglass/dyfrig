language: c

install:
  - curl -sLo /tmp/mono.gpg http://download.mono-project.com/repo/xamarin.gpg
  - sudo apt-key add /tmp/mono.gpg
  - sudo sh -c "echo 'deb http://download.mono-project.com/repo/debian wheezy main' >> /etc/apt/sources.list.d/mono-xamarin.list"
  - sudo apt-get update -qq
  - sudo apt-get install -qq mono-complete nuget mono-vbnc fsharp libgdiplus=2.10-3
  - mozroots --import --sync --quiet
  - mkdir ~/.config/.mono/keypairs
  - chmod 700 ~/.config/.mono/keypairs

script:
<<<<<<< HEAD
  - ./build.sh Default
=======
  - ./build.sh All
>>>>>>> 2c8d8a96
  
notifications:
  webhooks:
    urls:
      - https://webhooks.gitter.im/e/37eb77d4883119b07df7
    on_success: change  # options: [always|never|change] default: always
    on_failure: always  # options: [always|never|change] default: always
    on_start: false     # default: false<|MERGE_RESOLUTION|>--- conflicted
+++ resolved
@@ -11,11 +11,8 @@
   - chmod 700 ~/.config/.mono/keypairs
 
 script:
-<<<<<<< HEAD
   - ./build.sh Default
-=======
   - ./build.sh All
->>>>>>> 2c8d8a96
   
 notifications:
   webhooks:
