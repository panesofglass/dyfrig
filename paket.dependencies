--- conflicted
+++ resolved
@@ -1,7 +1,6 @@
 source https://nuget.org/api/v2
 framework: >= net45
 
-<<<<<<< HEAD
 nuget Arachne.Http.Cors
 nuget Arachne.Uri.Template
 nuget Aether
@@ -10,12 +9,10 @@
 nuget Aether 8.0.0-rc2
 nuget Chiron 6.0.0-rc2
 nuget Hekate 2.0.0-rc2
-=======
 nuget Aether  ~> 8
 nuget Arachne ~> 2
 nuget Chiron  ~> 6
 nuget Hekate  ~> 2
->>>>>>> b42948ce
 
 group Build
 
@@ -35,10 +32,7 @@
   nuget Microsoft.Owin.Testing
   nuget NUnit
   nuget NUnit.Runners
-<<<<<<< HEAD
   nuget Suave
-  nuget Unquote
-=======
   nuget Unquote
 nuget Arachne.Http.Cors
 nuget Arachne.Uri.Template
@@ -52,5 +46,4 @@
 nuget Unquote
 nuget FAKE
 nuget SourceLink.Fake
-nuget Nuget.CommandLine
->>>>>>> b42948ce
+nuget Nuget.CommandLine