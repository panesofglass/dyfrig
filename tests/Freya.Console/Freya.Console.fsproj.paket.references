Aether
Arachne.Http.Cors
Arachne.Uri.Template
<<<<<<< HEAD
Suave
=======

group Test

  Microsoft.Owin.SelfHost
>>>>>>> da656931
<|MERGE_RESOLUTION|>--- conflicted
+++ resolved
@@ -1,11 +1,8 @@
 Aether
 Arachne.Http.Cors
 Arachne.Uri.Template
-<<<<<<< HEAD
 Suave
-=======
 
 group Test
 
-  Microsoft.Owin.SelfHost
->>>>>>> da656931
+  Microsoft.Owin.SelfHost