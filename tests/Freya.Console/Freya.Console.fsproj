--- conflicted
+++ resolved
@@ -202,10 +202,8 @@
   <Choose>
     <When Condition="$(TargetFrameworkIdentifier) == '.NETFramework' And ($(TargetFrameworkVersion) == 'v4.5' Or $(TargetFrameworkVersion) == 'v4.5.1' Or $(TargetFrameworkVersion) == 'v4.5.2' Or $(TargetFrameworkVersion) == 'v4.5.3' Or $(TargetFrameworkVersion) == 'v4.6')">
       <ItemGroup>
-<<<<<<< HEAD
         <Reference Include="Suave">
           <HintPath>..\..\packages\Suave\lib\net40\Suave.dll</HintPath>
-=======
         <Reference Include="Microsoft.Owin">
           <HintPath>..\..\packages\test\Microsoft.Owin\lib\net45\Microsoft.Owin.dll</HintPath>
           <Private>True</Private>
@@ -252,7 +250,6 @@
       <ItemGroup>
         <Reference Include="Owin">
           <HintPath>..\..\packages\test\Owin\lib\net40\Owin.dll</HintPath>
->>>>>>> da656931
           <Private>True</Private>
           <Paket>True</Paket>
         </Reference>
