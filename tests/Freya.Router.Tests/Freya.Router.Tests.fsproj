﻿<?xml version="1.0" encoding="utf-8"?>
<Project ToolsVersion="4.0" DefaultTargets="Build" xmlns="http://schemas.microsoft.com/developer/msbuild/2003">
  <Import Project="$(MSBuildExtensionsPath)\$(MSBuildToolsVersion)\Microsoft.Common.props" Condition="Exists('$(MSBuildExtensionsPath)\$(MSBuildToolsVersion)\Microsoft.Common.props')" />
  <PropertyGroup>
    <Configuration Condition=" '$(Configuration)' == '' ">Debug</Configuration>
    <Platform Condition=" '$(Platform)' == '' ">AnyCPU</Platform>
    <ProjectGuid>{9C1BF1E2-A7F4-4EA3-BE46-2F104611508C}</ProjectGuid>
    <OutputType>Library</OutputType>
    <RootNamespace>Freya.Router.Tests</RootNamespace>
    <AssemblyName>Freya.Router.Tests</AssemblyName>
    <TargetFrameworkVersion>v4.5</TargetFrameworkVersion>
    <Name>Freya.Router.Tests</Name>
  </PropertyGroup>
  <PropertyGroup Condition=" '$(Configuration)|$(Platform)' == 'Debug|AnyCPU' ">
    <DebugSymbols>true</DebugSymbols>
    <DebugType>full</DebugType>
    <Optimize>false</Optimize>
    <Tailcalls>false</Tailcalls>
    <OutputPath>bin\Debug\</OutputPath>
    <DefineConstants>DEBUG;TRACE</DefineConstants>
    <WarningLevel>3</WarningLevel>
    <DocumentationFile>bin\Debug\Freya.Router.Tests.XML</DocumentationFile>
  </PropertyGroup>
  <PropertyGroup Condition=" '$(Configuration)|$(Platform)' == 'Release|AnyCPU' ">
    <DebugType>pdbonly</DebugType>
    <Optimize>true</Optimize>
    <Tailcalls>true</Tailcalls>
    <OutputPath>bin\Release\</OutputPath>
    <DefineConstants>TRACE</DefineConstants>
    <WarningLevel>3</WarningLevel>
    <DocumentationFile>bin\Release\Freya.Router.Tests.XML</DocumentationFile>
  </PropertyGroup>
  <PropertyGroup>
    <MinimumVisualStudioVersion Condition="'$(MinimumVisualStudioVersion)' == ''">11</MinimumVisualStudioVersion>
  </PropertyGroup>
<<<<<<< HEAD
  <Choose>
    <When Condition="'$(VisualStudioVersion)' == '11.0'">
      <PropertyGroup Condition="Exists('$(MSBuildExtensionsPath32)\..\Microsoft SDKs\F#\3.0\Framework\v4.0\Microsoft.FSharp.Targets')">
        <FSharpTargetsPath>$(MSBuildExtensionsPath32)\..\Microsoft SDKs\F#\3.0\Framework\v4.0\Microsoft.FSharp.Targets</FSharpTargetsPath>
      </PropertyGroup>
    </When>
    <Otherwise>
      <PropertyGroup Condition="Exists('$(MSBuildExtensionsPath32)\Microsoft\VisualStudio\v$(VisualStudioVersion)\FSharp\Microsoft.FSharp.Targets')">
        <FSharpTargetsPath>$(MSBuildExtensionsPath32)\Microsoft\VisualStudio\v$(VisualStudioVersion)\FSharp\Microsoft.FSharp.Targets</FSharpTargetsPath>
      </PropertyGroup>
    </Otherwise>
  </Choose>
  <Import Project="$(FSharpTargetsPath)" />
=======
>>>>>>> 8cd9b3f3
  <Choose>
    <When Condition="'$(VisualStudioVersion)' == '11.0'">
      <PropertyGroup Condition="Exists('$(MSBuildExtensionsPath32)\..\Microsoft SDKs\F#\3.0\Framework\v4.0\Microsoft.FSharp.Targets')">
        <FSharpTargetsPath>$(MSBuildExtensionsPath32)\..\Microsoft SDKs\F#\3.0\Framework\v4.0\Microsoft.FSharp.Targets</FSharpTargetsPath>
      </PropertyGroup>
    </When>
    <Otherwise>
      <PropertyGroup Condition="Exists('$(MSBuildExtensionsPath32)\Microsoft\VisualStudio\v$(VisualStudioVersion)\FSharp\Microsoft.FSharp.Targets')">
        <FSharpTargetsPath>$(MSBuildExtensionsPath32)\Microsoft\VisualStudio\v$(VisualStudioVersion)\FSharp\Microsoft.FSharp.Targets</FSharpTargetsPath>
      </PropertyGroup>
    </Otherwise>
  </Choose>
  <Import Project="$(FSharpTargetsPath)" />
  <ItemGroup>
    <Compile Include="Prelude.fs" />
    <Compile Include="Router.Tests.fs" />
    <Content Include="App.config" />
  </ItemGroup>
  <ItemGroup>
    <Reference Include="mscorlib" />
    <Reference Include="System" />
    <Reference Include="System.Core" />
    <Reference Include="System.Numerics" />
    <ProjectReference Include="..\..\src\Freya.Core\Freya.Core.fsproj">
      <Name>Freya.Core</Name>
      <Project>{1AAE3D8F-196F-4868-88AB-47D860CF091F}</Project>
    </ProjectReference>
    <ProjectReference Include="..\..\src\Freya.Pipeline\Freya.Pipeline.fsproj">
      <Name>Freya.Pipeline</Name>
      <Project>{6E725EBA-1A60-4F24-894C-1836631380DF}</Project>
    </ProjectReference>
    <ProjectReference Include="..\..\src\Freya.Router\Freya.Router.fsproj">
      <Name>Freya.Router</Name>
      <Project>{23F496CA-50F7-4905-A89D-568D29331D1D}</Project>
    </ProjectReference>
    <ProjectReference Include="..\..\src\Freya.Typed\Freya.Typed.fsproj">
      <Name>Freya.Typed</Name>
      <Project>{EF160EBE-806E-4F88-81AC-B9488EDE1085}</Project>
    </ProjectReference>
  </ItemGroup>
  <!-- To modify your build process, add your task inside one of the targets below and uncomment it. 
       Other similar extension points exist, see Microsoft.Common.targets.
  <Target Name="BeforeBuild">
  </Target>
  <Target Name="AfterBuild">
  </Target>
  -->
  <ItemGroup>
    <None Include="Freya.Router.Tests.fsproj.paket.references" />
  </ItemGroup>
  <Choose>
    <When Condition="($(TargetFrameworkIdentifier) == '.NETFramework' And ($(TargetFrameworkVersion) == 'v4.0' Or $(TargetFrameworkVersion) == 'v4.5' Or $(TargetFrameworkVersion) == 'v4.5.1' Or $(TargetFrameworkVersion) == 'v4.5.2' Or $(TargetFrameworkVersion) == 'v4.5.3')) Or ($(TargetFrameworkIdentifier) == 'MonoAndroid') Or ($(TargetFrameworkIdentifier) == 'MonoTouch')">
      <ItemGroup>
        <Reference Include="Aether">
          <HintPath>..\..\packages\Aether\lib\net40\Aether.dll</HintPath>
          <Private>True</Private>
          <Paket>True</Paket>
        </Reference>
      </ItemGroup>
    </When>
  </Choose>
  <Choose>
    <When Condition="($(TargetFrameworkIdentifier) == '.NETCore') Or ($(TargetFrameworkProfile) == 'Profile7') Or ($(TargetFrameworkProfile) == 'Profile44')">
      <ItemGroup>
        <Reference Include="FSharp.Core">
          <HintPath>..\..\packages\FSharp.Core\lib\portable-net45+netcore45+MonoAndroid1+MonoTouch1\FSharp.Core.dll</HintPath>
          <Private>True</Private>
          <Paket>True</Paket>
        </Reference>
      </ItemGroup>
    </When>
    <When Condition="($(TargetFrameworkIdentifier) == '.NETFramework' And ($(TargetFrameworkVersion) == 'v4.0' Or $(TargetFrameworkVersion) == 'v4.5' Or $(TargetFrameworkVersion) == 'v4.5.1' Or $(TargetFrameworkVersion) == 'v4.5.2' Or $(TargetFrameworkVersion) == 'v4.5.3')) Or ($(TargetFrameworkIdentifier) == 'MonoAndroid') Or ($(TargetFrameworkIdentifier) == 'MonoTouch')">
      <ItemGroup>
        <Reference Include="FSharp.Core">
          <HintPath>..\..\packages\FSharp.Core\lib\net40\FSharp.Core.dll</HintPath>
          <Private>True</Private>
          <Paket>True</Paket>
        </Reference>
      </ItemGroup>
    </When>
    <When Condition="($(TargetFrameworkIdentifier) == 'Silverlight' And $(TargetFrameworkVersion) == 'v5.0') Or ($(TargetFrameworkProfile) == 'Profile24') Or ($(TargetFrameworkProfile) == 'Profile47')">
      <ItemGroup>
        <Reference Include="FSharp.Core">
          <HintPath>..\..\packages\FSharp.Core\lib\portable-net45+sl5+netcore45+MonoAndroid1+MonoTouch1\FSharp.Core.dll</HintPath>
          <Private>True</Private>
          <Paket>True</Paket>
        </Reference>
      </ItemGroup>
    </When>
    <When Condition="($(TargetFrameworkIdentifier) == 'WindowsPhone' And ($(TargetFrameworkVersion) == 'v8.0' Or $(TargetFrameworkVersion) == 'v8.1')) Or ($(TargetFrameworkProfile) == 'Profile31') Or ($(TargetFrameworkProfile) == 'Profile49') Or ($(TargetFrameworkProfile) == 'Profile78')">
      <ItemGroup>
        <Reference Include="FSharp.Core">
          <HintPath>..\..\packages\FSharp.Core\lib\portable-net45+netcore45+wp8+MonoAndroid1+MonoTouch1\FSharp.Core.dll</HintPath>
          <Private>True</Private>
          <Paket>True</Paket>
        </Reference>
      </ItemGroup>
    </When>
    <When Condition="($(TargetFrameworkIdentifier) == 'WindowsPhoneApp') Or ($(TargetFrameworkProfile) == 'Profile32') Or ($(TargetFrameworkProfile) == 'Profile84') Or ($(TargetFrameworkProfile) == 'Profile111') Or ($(TargetFrameworkProfile) == 'Profile151') Or ($(TargetFrameworkProfile) == 'Profile157') Or ($(TargetFrameworkProfile) == 'Profile259')">
      <ItemGroup>
        <Reference Include="FSharp.Core">
          <HintPath>..\..\packages\FSharp.Core\lib\portable-net45+netcore45+wpa81+wp8+MonoAndroid1+MonoTouch1\FSharp.Core.dll</HintPath>
          <Private>True</Private>
          <Paket>True</Paket>
        </Reference>
      </ItemGroup>
    </When>
  </Choose>
  <ItemGroup>
    <Reference Include="nunit.framework">
      <HintPath>..\..\packages\NUnit\lib\nunit.framework.dll</HintPath>
      <Private>True</Private>
      <Paket>True</Paket>
    </Reference>
  </ItemGroup>
  <Choose>
    <When Condition="$(TargetFrameworkIdentifier) == 'Silverlight' And ($(TargetFrameworkVersion) == 'v4.0' Or $(TargetFrameworkVersion) == 'v5.0')">
      <ItemGroup>
        <Reference Include="Unquote">
          <HintPath>..\..\packages\Unquote\lib\sl4\Unquote.dll</HintPath>
          <Private>True</Private>
          <Paket>True</Paket>
        </Reference>
      </ItemGroup>
    </When>
    <When Condition="($(TargetFrameworkIdentifier) == '.NETFramework' And ($(TargetFrameworkVersion) == 'v4.0' Or $(TargetFrameworkVersion) == 'v4.5' Or $(TargetFrameworkVersion) == 'v4.5.1' Or $(TargetFrameworkVersion) == 'v4.5.2' Or $(TargetFrameworkVersion) == 'v4.5.3')) Or ($(TargetFrameworkIdentifier) == 'MonoAndroid') Or ($(TargetFrameworkIdentifier) == 'MonoTouch')">
      <ItemGroup>
        <Reference Include="Unquote">
          <HintPath>..\..\packages\Unquote\lib\net40\Unquote.dll</HintPath>
          <Private>True</Private>
          <Paket>True</Paket>
        </Reference>
      </ItemGroup>
<<<<<<< HEAD
    </Otherwise>
  </Choose>
  <ItemGroup>
    <Compile Include="Prelude.fs" />
    <Compile Include="Router.Tests.fs" />
    <Content Include="App.config" />
  </ItemGroup>
  <ItemGroup>
    <ProjectReference Include="..\..\src\Freya.Types.Http\Freya.Types.Http.fsproj">
      <Name>Freya.Types.Http</Name>
      <Project>{93e3081c-9430-4e07-b0aa-cad7f7a9c2dc}</Project>
      <Private>True</Private>
    </ProjectReference>
    <ProjectReference Include="..\..\src\Freya.Types\Freya.Types.fsproj">
      <Name>Freya.Types</Name>
      <Project>{af48f7da-f8e4-4c46-89b6-5dd9a09dbabf}</Project>
      <Private>True</Private>
    </ProjectReference>
    <Reference Include="mscorlib" />
    <Reference Include="FSharp.Core, Version=$(TargetFSharpCoreVersion), Culture=neutral, PublicKeyToken=b03f5f7f11d50a3a">
      <Private>True</Private>
    </Reference>
    <Reference Include="System" />
    <Reference Include="System.Core" />
    <Reference Include="System.Numerics" />
    <ProjectReference Include="..\..\src\Freya.Core\Freya.Core.fsproj">
      <Name>Freya.Core</Name>
      <Project>{1aae3d8f-196f-4868-88ab-47d860cf091f}</Project>
      <Private>True</Private>
    </ProjectReference>
    <ProjectReference Include="..\..\src\Freya.Pipeline\Freya.Pipeline.fsproj">
      <Name>Freya.Pipeline</Name>
      <Project>{6e725eba-1a60-4f24-894c-1836631380df}</Project>
      <Private>True</Private>
    </ProjectReference>
    <ProjectReference Include="..\..\src\Freya.Router\Freya.Router.fsproj">
      <Name>Freya.Router</Name>
      <Project>{23f496ca-50f7-4905-a89d-568d29331d1d}</Project>
      <Private>True</Private>
    </ProjectReference>
  </ItemGroup>
  <!-- To modify your build process, add your task inside one of the targets below and uncomment it. 
       Other similar extension points exist, see Microsoft.Common.targets.
  <Target Name="BeforeBuild">
  </Target>
  <Target Name="AfterBuild">
  </Target>
  -->
=======
    </When>
  </Choose>
>>>>>>> 8cd9b3f3
</Project><|MERGE_RESOLUTION|>--- conflicted
+++ resolved
@@ -33,7 +33,6 @@
   <PropertyGroup>
     <MinimumVisualStudioVersion Condition="'$(MinimumVisualStudioVersion)' == ''">11</MinimumVisualStudioVersion>
   </PropertyGroup>
-<<<<<<< HEAD
   <Choose>
     <When Condition="'$(VisualStudioVersion)' == '11.0'">
       <PropertyGroup Condition="Exists('$(MSBuildExtensionsPath32)\..\Microsoft SDKs\F#\3.0\Framework\v4.0\Microsoft.FSharp.Targets')">
@@ -47,8 +46,6 @@
     </Otherwise>
   </Choose>
   <Import Project="$(FSharpTargetsPath)" />
-=======
->>>>>>> 8cd9b3f3
   <Choose>
     <When Condition="'$(VisualStudioVersion)' == '11.0'">
       <PropertyGroup Condition="Exists('$(MSBuildExtensionsPath32)\..\Microsoft SDKs\F#\3.0\Framework\v4.0\Microsoft.FSharp.Targets')">
@@ -68,6 +65,11 @@
     <Content Include="App.config" />
   </ItemGroup>
   <ItemGroup>
+    <ProjectReference Include="..\..\src\Freya.Types.Http\Freya.Types.Http.fsproj">
+      <Name>Freya.Types.Http</Name>
+      <Project>{93e3081c-9430-4e07-b0aa-cad7f7a9c2dc}</Project>
+      <Private>True</Private>
+    </ProjectReference>
     <Reference Include="mscorlib" />
     <Reference Include="System" />
     <Reference Include="System.Core" />
@@ -84,10 +86,6 @@
       <Name>Freya.Router</Name>
       <Project>{23F496CA-50F7-4905-A89D-568D29331D1D}</Project>
     </ProjectReference>
-    <ProjectReference Include="..\..\src\Freya.Typed\Freya.Typed.fsproj">
-      <Name>Freya.Typed</Name>
-      <Project>{EF160EBE-806E-4F88-81AC-B9488EDE1085}</Project>
-    </ProjectReference>
   </ItemGroup>
   <!-- To modify your build process, add your task inside one of the targets below and uncomment it. 
        Other similar extension points exist, see Microsoft.Common.targets.
@@ -96,9 +94,13 @@
   <Target Name="AfterBuild">
   </Target>
   -->
-  <ItemGroup>
-    <None Include="Freya.Router.Tests.fsproj.paket.references" />
-  </ItemGroup>
+  <!-- To modify your build process, add your task inside one of the targets below and uncomment it. 
+       Other similar extension points exist, see Microsoft.Common.targets.
+  <Target Name="BeforeBuild">
+  </Target>
+  <Target Name="AfterBuild">
+  </Target>
+  -->
   <Choose>
     <When Condition="($(TargetFrameworkIdentifier) == '.NETFramework' And ($(TargetFrameworkVersion) == 'v4.0' Or $(TargetFrameworkVersion) == 'v4.5' Or $(TargetFrameworkVersion) == 'v4.5.1' Or $(TargetFrameworkVersion) == 'v4.5.2' Or $(TargetFrameworkVersion) == 'v4.5.3')) Or ($(TargetFrameworkIdentifier) == 'MonoAndroid') Or ($(TargetFrameworkIdentifier) == 'MonoTouch')">
       <ItemGroup>
@@ -182,57 +184,6 @@
           <Paket>True</Paket>
         </Reference>
       </ItemGroup>
-<<<<<<< HEAD
-    </Otherwise>
-  </Choose>
-  <ItemGroup>
-    <Compile Include="Prelude.fs" />
-    <Compile Include="Router.Tests.fs" />
-    <Content Include="App.config" />
-  </ItemGroup>
-  <ItemGroup>
-    <ProjectReference Include="..\..\src\Freya.Types.Http\Freya.Types.Http.fsproj">
-      <Name>Freya.Types.Http</Name>
-      <Project>{93e3081c-9430-4e07-b0aa-cad7f7a9c2dc}</Project>
-      <Private>True</Private>
-    </ProjectReference>
-    <ProjectReference Include="..\..\src\Freya.Types\Freya.Types.fsproj">
-      <Name>Freya.Types</Name>
-      <Project>{af48f7da-f8e4-4c46-89b6-5dd9a09dbabf}</Project>
-      <Private>True</Private>
-    </ProjectReference>
-    <Reference Include="mscorlib" />
-    <Reference Include="FSharp.Core, Version=$(TargetFSharpCoreVersion), Culture=neutral, PublicKeyToken=b03f5f7f11d50a3a">
-      <Private>True</Private>
-    </Reference>
-    <Reference Include="System" />
-    <Reference Include="System.Core" />
-    <Reference Include="System.Numerics" />
-    <ProjectReference Include="..\..\src\Freya.Core\Freya.Core.fsproj">
-      <Name>Freya.Core</Name>
-      <Project>{1aae3d8f-196f-4868-88ab-47d860cf091f}</Project>
-      <Private>True</Private>
-    </ProjectReference>
-    <ProjectReference Include="..\..\src\Freya.Pipeline\Freya.Pipeline.fsproj">
-      <Name>Freya.Pipeline</Name>
-      <Project>{6e725eba-1a60-4f24-894c-1836631380df}</Project>
-      <Private>True</Private>
-    </ProjectReference>
-    <ProjectReference Include="..\..\src\Freya.Router\Freya.Router.fsproj">
-      <Name>Freya.Router</Name>
-      <Project>{23f496ca-50f7-4905-a89d-568d29331d1d}</Project>
-      <Private>True</Private>
-    </ProjectReference>
-  </ItemGroup>
-  <!-- To modify your build process, add your task inside one of the targets below and uncomment it. 
-       Other similar extension points exist, see Microsoft.Common.targets.
-  <Target Name="BeforeBuild">
-  </Target>
-  <Target Name="AfterBuild">
-  </Target>
-  -->
-=======
     </When>
   </Choose>
->>>>>>> 8cd9b3f3
 </Project>