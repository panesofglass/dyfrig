--- conflicted
+++ resolved
@@ -33,10 +33,8 @@
 let ``freya computation can be run as an OWIN application`` () =
     let m = setLM answerLens 42
 
-<<<<<<< HEAD
     let app = OwinAppFunc.ofFreya m
     let env = Dictionary<string, obj>() :> IDictionary<string, obj>
-=======
     let converted = OwinAppFunc.toFreya app
 
     let m =
@@ -62,7 +60,6 @@
             do! converted
             let! v1 = Freya.getLens answerLens
             return v1 }
->>>>>>> 9813f497
     
     app.Invoke(env).ContinueWith<unit>(fun _ -> ())
     |> Async.AwaitTask
