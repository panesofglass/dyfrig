--- conflicted
+++ resolved
@@ -76,11 +76,8 @@
   </Target>
   -->
   <Choose>
-<<<<<<< HEAD
-    <When Condition="$(TargetFrameworkIdentifier) == '.NETFramework' And ($(TargetFrameworkVersion) == 'v4.0' Or $(TargetFrameworkVersion) == 'v4.5' Or $(TargetFrameworkVersion) == 'v4.5.1' Or $(TargetFrameworkVersion) == 'v4.5.2' Or $(TargetFrameworkVersion) == 'v4.5.3' Or $(TargetFrameworkVersion) == 'v4.6' Or $(TargetFrameworkVersion) == 'v4.6.1')">
-=======
-    <When Condition="$(TargetFrameworkIdentifier) == '.NETFramework' And ($(TargetFrameworkVersion) == 'v4.5' Or $(TargetFrameworkVersion) == 'v4.5.1' Or $(TargetFrameworkVersion) == 'v4.5.2' Or $(TargetFrameworkVersion) == 'v4.5.3' Or $(TargetFrameworkVersion) == 'v4.6' Or $(TargetFrameworkVersion) == 'v4.6.1')">
->>>>>>> 090babad
+    <When Condition="$(TargetFrameworkIdentifier) == '.NETFramework' And ($(TargetFrameworkVersion) == 'v4.0' Or $(TargetFrameworkVersion) == 'v4.5' Or $(TargetFrameworkVersion) == 'v4.5.1' Or $(TargetFrameworkVersion) == 'v4.5.2' Or $(TargetFrameworkVersion) == 'v4.5.3' Or $(TargetFrameworkVersion) == 'v4.6' Or $(TargetFrameworkVersion) == 'v4.6.1')">
+    <When Condition="$(TargetFrameworkIdentifier) == '.NETFramework' And ($(TargetFrameworkVersion) == 'v4.5' Or $(TargetFrameworkVersion) == 'v4.5.1' Or $(TargetFrameworkVersion) == 'v4.5.2' Or $(TargetFrameworkVersion) == 'v4.5.3' Or $(TargetFrameworkVersion) == 'v4.6' Or $(TargetFrameworkVersion) == 'v4.6.1')">
       <ItemGroup>
         <Reference Include="Arachne.Core">
           <HintPath>..\..\packages\Arachne.Core\lib\net40\Arachne.Core.dll</HintPath>
@@ -100,7 +97,6 @@
     </When>
   </Choose>
   <Choose>
-<<<<<<< HEAD
     <When Condition="$(TargetFrameworkIdentifier) == '.NETFramework' And ($(TargetFrameworkVersion) == 'v4.0' Or $(TargetFrameworkVersion) == 'v4.5' Or $(TargetFrameworkVersion) == 'v4.5.1' Or $(TargetFrameworkVersion) == 'v4.5.2' Or $(TargetFrameworkVersion) == 'v4.5.3' Or $(TargetFrameworkVersion) == 'v4.6' Or $(TargetFrameworkVersion) == 'v4.6.1')">
       <ItemGroup>
         <Reference Include="Arachne.Http">
@@ -111,9 +107,7 @@
       </ItemGroup>
     </When>
     <When Condition="($(TargetFrameworkIdentifier) == 'WindowsPhoneApp') Or ($(TargetFrameworkIdentifier) == '.NETCore') Or ($(TargetFrameworkIdentifier) == 'WindowsPhone' And ($(TargetFrameworkVersion) == 'v8.0' Or $(TargetFrameworkVersion) == 'v8.1')) Or ($(TargetFrameworkIdentifier) == 'MonoAndroid') Or ($(TargetFrameworkIdentifier) == 'MonoTouch') Or ($(TargetFrameworkIdentifier) == 'Xamarin.iOS') Or ($(TargetFrameworkIdentifier) == 'Xamarin.Mac') Or ($(TargetFrameworkProfile) == 'Profile7') Or ($(TargetFrameworkProfile) == 'Profile31') Or ($(TargetFrameworkProfile) == 'Profile32') Or ($(TargetFrameworkProfile) == 'Profile44') Or ($(TargetFrameworkProfile) == 'Profile49') Or ($(TargetFrameworkProfile) == 'Profile78') Or ($(TargetFrameworkProfile) == 'Profile84') Or ($(TargetFrameworkProfile) == 'Profile111') Or ($(TargetFrameworkProfile) == 'Profile151') Or ($(TargetFrameworkProfile) == 'Profile157') Or ($(TargetFrameworkProfile) == 'Profile259')">
-=======
-    <When Condition="$(TargetFrameworkIdentifier) == '.NETFramework' And ($(TargetFrameworkVersion) == 'v4.5' Or $(TargetFrameworkVersion) == 'v4.5.1' Or $(TargetFrameworkVersion) == 'v4.5.2' Or $(TargetFrameworkVersion) == 'v4.5.3' Or $(TargetFrameworkVersion) == 'v4.6' Or $(TargetFrameworkVersion) == 'v4.6.1')">
->>>>>>> 090babad
+    <When Condition="$(TargetFrameworkIdentifier) == '.NETFramework' And ($(TargetFrameworkVersion) == 'v4.5' Or $(TargetFrameworkVersion) == 'v4.5.1' Or $(TargetFrameworkVersion) == 'v4.5.2' Or $(TargetFrameworkVersion) == 'v4.5.3' Or $(TargetFrameworkVersion) == 'v4.6' Or $(TargetFrameworkVersion) == 'v4.6.1')">
       <ItemGroup>
         <Reference Include="Arachne.Http">
           <HintPath>..\..\packages\Arachne.Http\lib\portable-net45+netcore45+wpa81+wp8+MonoAndroid1+MonoTouch1\Arachne.Http.dll</HintPath>
@@ -124,11 +118,8 @@
     </When>
   </Choose>
   <Choose>
-<<<<<<< HEAD
-    <When Condition="$(TargetFrameworkIdentifier) == '.NETFramework' And ($(TargetFrameworkVersion) == 'v4.0' Or $(TargetFrameworkVersion) == 'v4.5' Or $(TargetFrameworkVersion) == 'v4.5.1' Or $(TargetFrameworkVersion) == 'v4.5.2' Or $(TargetFrameworkVersion) == 'v4.5.3' Or $(TargetFrameworkVersion) == 'v4.6' Or $(TargetFrameworkVersion) == 'v4.6.1')">
-=======
-    <When Condition="$(TargetFrameworkIdentifier) == '.NETFramework' And ($(TargetFrameworkVersion) == 'v4.5' Or $(TargetFrameworkVersion) == 'v4.5.1' Or $(TargetFrameworkVersion) == 'v4.5.2' Or $(TargetFrameworkVersion) == 'v4.5.3' Or $(TargetFrameworkVersion) == 'v4.6' Or $(TargetFrameworkVersion) == 'v4.6.1')">
->>>>>>> 090babad
+    <When Condition="$(TargetFrameworkIdentifier) == '.NETFramework' And ($(TargetFrameworkVersion) == 'v4.0' Or $(TargetFrameworkVersion) == 'v4.5' Or $(TargetFrameworkVersion) == 'v4.5.1' Or $(TargetFrameworkVersion) == 'v4.5.2' Or $(TargetFrameworkVersion) == 'v4.5.3' Or $(TargetFrameworkVersion) == 'v4.6' Or $(TargetFrameworkVersion) == 'v4.6.1')">
+    <When Condition="$(TargetFrameworkIdentifier) == '.NETFramework' And ($(TargetFrameworkVersion) == 'v4.5' Or $(TargetFrameworkVersion) == 'v4.5.1' Or $(TargetFrameworkVersion) == 'v4.5.2' Or $(TargetFrameworkVersion) == 'v4.5.3' Or $(TargetFrameworkVersion) == 'v4.6' Or $(TargetFrameworkVersion) == 'v4.6.1')">
       <ItemGroup>
         <Reference Include="Arachne.Language">
           <HintPath>..\..\packages\Arachne.Language\lib\net40\Arachne.Language.dll</HintPath>
@@ -148,7 +139,6 @@
     </When>
   </Choose>
   <Choose>
-<<<<<<< HEAD
     <When Condition="$(TargetFrameworkIdentifier) == '.NETFramework' And ($(TargetFrameworkVersion) == 'v4.0' Or $(TargetFrameworkVersion) == 'v4.5' Or $(TargetFrameworkVersion) == 'v4.5.1' Or $(TargetFrameworkVersion) == 'v4.5.2' Or $(TargetFrameworkVersion) == 'v4.5.3' Or $(TargetFrameworkVersion) == 'v4.6' Or $(TargetFrameworkVersion) == 'v4.6.1')">
       <ItemGroup>
         <Reference Include="Arachne.Uri">
@@ -159,9 +149,7 @@
       </ItemGroup>
     </When>
     <When Condition="($(TargetFrameworkIdentifier) == 'WindowsPhoneApp') Or ($(TargetFrameworkIdentifier) == '.NETCore') Or ($(TargetFrameworkIdentifier) == 'WindowsPhone' And ($(TargetFrameworkVersion) == 'v8.0' Or $(TargetFrameworkVersion) == 'v8.1')) Or ($(TargetFrameworkIdentifier) == 'MonoAndroid') Or ($(TargetFrameworkIdentifier) == 'MonoTouch') Or ($(TargetFrameworkIdentifier) == 'Xamarin.iOS') Or ($(TargetFrameworkIdentifier) == 'Xamarin.Mac') Or ($(TargetFrameworkProfile) == 'Profile7') Or ($(TargetFrameworkProfile) == 'Profile31') Or ($(TargetFrameworkProfile) == 'Profile32') Or ($(TargetFrameworkProfile) == 'Profile44') Or ($(TargetFrameworkProfile) == 'Profile49') Or ($(TargetFrameworkProfile) == 'Profile78') Or ($(TargetFrameworkProfile) == 'Profile84') Or ($(TargetFrameworkProfile) == 'Profile111') Or ($(TargetFrameworkProfile) == 'Profile151') Or ($(TargetFrameworkProfile) == 'Profile157') Or ($(TargetFrameworkProfile) == 'Profile259')">
-=======
-    <When Condition="$(TargetFrameworkIdentifier) == '.NETFramework' And ($(TargetFrameworkVersion) == 'v4.5' Or $(TargetFrameworkVersion) == 'v4.5.1' Or $(TargetFrameworkVersion) == 'v4.5.2' Or $(TargetFrameworkVersion) == 'v4.5.3' Or $(TargetFrameworkVersion) == 'v4.6' Or $(TargetFrameworkVersion) == 'v4.6.1')">
->>>>>>> 090babad
+    <When Condition="$(TargetFrameworkIdentifier) == '.NETFramework' And ($(TargetFrameworkVersion) == 'v4.5' Or $(TargetFrameworkVersion) == 'v4.5.1' Or $(TargetFrameworkVersion) == 'v4.5.2' Or $(TargetFrameworkVersion) == 'v4.5.3' Or $(TargetFrameworkVersion) == 'v4.6' Or $(TargetFrameworkVersion) == 'v4.6.1')">
       <ItemGroup>
         <Reference Include="Arachne.Uri">
           <HintPath>..\..\packages\Arachne.Uri\lib\portable-net45+netcore45+wpa81+wp8+MonoAndroid1+MonoTouch1\Arachne.Uri.dll</HintPath>
@@ -172,11 +160,8 @@
     </When>
   </Choose>
   <Choose>
-<<<<<<< HEAD
-    <When Condition="$(TargetFrameworkIdentifier) == '.NETFramework' And ($(TargetFrameworkVersion) == 'v4.0' Or $(TargetFrameworkVersion) == 'v4.5' Or $(TargetFrameworkVersion) == 'v4.5.1' Or $(TargetFrameworkVersion) == 'v4.5.2' Or $(TargetFrameworkVersion) == 'v4.5.3' Or $(TargetFrameworkVersion) == 'v4.6' Or $(TargetFrameworkVersion) == 'v4.6.1')">
-=======
-    <When Condition="$(TargetFrameworkIdentifier) == '.NETFramework' And ($(TargetFrameworkVersion) == 'v4.5' Or $(TargetFrameworkVersion) == 'v4.5.1' Or $(TargetFrameworkVersion) == 'v4.5.2' Or $(TargetFrameworkVersion) == 'v4.5.3' Or $(TargetFrameworkVersion) == 'v4.6' Or $(TargetFrameworkVersion) == 'v4.6.1')">
->>>>>>> 090babad
+    <When Condition="$(TargetFrameworkIdentifier) == '.NETFramework' And ($(TargetFrameworkVersion) == 'v4.0' Or $(TargetFrameworkVersion) == 'v4.5' Or $(TargetFrameworkVersion) == 'v4.5.1' Or $(TargetFrameworkVersion) == 'v4.5.2' Or $(TargetFrameworkVersion) == 'v4.5.3' Or $(TargetFrameworkVersion) == 'v4.6' Or $(TargetFrameworkVersion) == 'v4.6.1')">
+    <When Condition="$(TargetFrameworkIdentifier) == '.NETFramework' And ($(TargetFrameworkVersion) == 'v4.5' Or $(TargetFrameworkVersion) == 'v4.5.1' Or $(TargetFrameworkVersion) == 'v4.5.2' Or $(TargetFrameworkVersion) == 'v4.5.3' Or $(TargetFrameworkVersion) == 'v4.6' Or $(TargetFrameworkVersion) == 'v4.6.1')">
       <ItemGroup>
         <Reference Include="Arachne.Uri.Template">
           <HintPath>..\..\packages\Arachne.Uri.Template\lib\net40\Arachne.Uri.Template.dll</HintPath>
@@ -196,11 +181,8 @@
     </When>
   </Choose>
   <Choose>
-<<<<<<< HEAD
-    <When Condition="$(TargetFrameworkIdentifier) == '.NETFramework' And ($(TargetFrameworkVersion) == 'v4.0' Or $(TargetFrameworkVersion) == 'v4.5' Or $(TargetFrameworkVersion) == 'v4.5.1' Or $(TargetFrameworkVersion) == 'v4.5.2' Or $(TargetFrameworkVersion) == 'v4.5.3' Or $(TargetFrameworkVersion) == 'v4.6' Or $(TargetFrameworkVersion) == 'v4.6.1')">
-=======
-    <When Condition="$(TargetFrameworkIdentifier) == '.NETFramework' And ($(TargetFrameworkVersion) == 'v4.5' Or $(TargetFrameworkVersion) == 'v4.5.1' Or $(TargetFrameworkVersion) == 'v4.5.2' Or $(TargetFrameworkVersion) == 'v4.5.3' Or $(TargetFrameworkVersion) == 'v4.6' Or $(TargetFrameworkVersion) == 'v4.6.1')">
->>>>>>> 090babad
+    <When Condition="$(TargetFrameworkIdentifier) == '.NETFramework' And ($(TargetFrameworkVersion) == 'v4.0' Or $(TargetFrameworkVersion) == 'v4.5' Or $(TargetFrameworkVersion) == 'v4.5.1' Or $(TargetFrameworkVersion) == 'v4.5.2' Or $(TargetFrameworkVersion) == 'v4.5.3' Or $(TargetFrameworkVersion) == 'v4.6' Or $(TargetFrameworkVersion) == 'v4.6.1')">
+    <When Condition="$(TargetFrameworkIdentifier) == '.NETFramework' And ($(TargetFrameworkVersion) == 'v4.5' Or $(TargetFrameworkVersion) == 'v4.5.1' Or $(TargetFrameworkVersion) == 'v4.5.2' Or $(TargetFrameworkVersion) == 'v4.5.3' Or $(TargetFrameworkVersion) == 'v4.6' Or $(TargetFrameworkVersion) == 'v4.6.1')">
       <ItemGroup>
         <Reference Include="FParsec">
           <HintPath>..\..\packages\FParsec\lib\net40-client\FParsec.dll</HintPath>
