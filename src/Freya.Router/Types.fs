﻿//----------------------------------------------------------------------------
//
// Copyright (c) 2014
//
//    Ryan Riley (@panesofglass) and Andrew Cherry (@kolektiv)
//
// Licensed under the Apache License, Version 2.0 (the "License");
// you may not use this file except in compliance with the License.
// You may obtain a copy of the License at
//
//    http://www.apache.org/licenses/LICENSE-2.0
//
// Unless required by applicable law or agreed to in writing, software
// distributed under the License is distributed on an "AS IS" BASIS,
// WITHOUT WARRANTIES OR CONDITIONS OF ANY KIND, either express or implied.
// See the License for the specific language governing permissions and
// limitations under the License.
//
//----------------------------------------------------------------------------

[<AutoOpen>]
module Freya.Router.Types

<<<<<<< HEAD
open Aether
open Freya.Pipeline
=======
open Freya.Core.Pipeline
>>>>>>> 5c4d3586
open Freya.Types.Http
open Freya.Types.Uri.Template

(* Routes *)

type FreyaRoute =
    { Method: FreyaRouteMethod
      Specification: FreyaRouteSpecification
      Template: UriTemplate
      Pipeline: FreyaPipeline }

    static member TemplateLens : Lens<FreyaRoute, UriTemplate> =
        (fun x -> x.Template), (fun t x -> { x with Template = t })

and FreyaRouteSpecification =
    | Path
    | PathAndQuery

and FreyaRouteMethod =
    | All
    | Methods of Method list

(* Computation Expression *)

type FreyaRouter = 
    FreyaRoute list -> unit * FreyaRoute list<|MERGE_RESOLUTION|>--- conflicted
+++ resolved
@@ -21,12 +21,8 @@
 [<AutoOpen>]
 module Freya.Router.Types
 
-<<<<<<< HEAD
 open Aether
-open Freya.Pipeline
-=======
-open Freya.Core.Pipeline
->>>>>>> 5c4d3586
+open Freya.Core
 open Freya.Types.Http
 open Freya.Types.Uri.Template
 
