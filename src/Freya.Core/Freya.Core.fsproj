﻿<?xml version="1.0" encoding="utf-8"?>
<Project ToolsVersion="4.0" DefaultTargets="Build" xmlns="http://schemas.microsoft.com/developer/msbuild/2003">
  <Import Project="$(MSBuildExtensionsPath)\$(MSBuildToolsVersion)\Microsoft.Common.props" Condition="Exists('$(MSBuildExtensionsPath)\$(MSBuildToolsVersion)\Microsoft.Common.props')" />
  <PropertyGroup>
    <Configuration Condition=" '$(Configuration)' == '' ">Debug</Configuration>
    <Platform Condition=" '$(Platform)' == '' ">AnyCPU</Platform>
    <ProjectGuid>{1AAE3D8F-196F-4868-88AB-47D860CF091F}</ProjectGuid>
    <OutputType>Library</OutputType>
    <RootNamespace>Freya.Core</RootNamespace>
    <AssemblyName>Freya.Core</AssemblyName>
    <TargetFrameworkVersion>v4.0</TargetFrameworkVersion>
    <Name>Freya.Core</Name>
    <TargetFrameworkProfile />
  </PropertyGroup>
  <PropertyGroup Condition=" '$(Configuration)|$(Platform)' == 'Debug|AnyCPU' ">
    <DebugSymbols>true</DebugSymbols>
    <DebugType>full</DebugType>
    <Optimize>false</Optimize>
    <Tailcalls>false</Tailcalls>
    <OutputPath>bin\Debug\</OutputPath>
    <DefineConstants>DEBUG;TRACE</DefineConstants>
    <WarningLevel>3</WarningLevel>
    <DocumentationFile>bin\Debug\Freya.Core.XML</DocumentationFile>
  </PropertyGroup>
  <PropertyGroup Condition=" '$(Configuration)|$(Platform)' == 'Release|AnyCPU' ">
    <DebugType>pdbonly</DebugType>
    <Optimize>true</Optimize>
    <Tailcalls>true</Tailcalls>
    <OutputPath>bin\Release\</OutputPath>
    <DefineConstants>TRACE</DefineConstants>
    <WarningLevel>3</WarningLevel>
    <DocumentationFile>bin\Release\Freya.Core.XML</DocumentationFile>
  </PropertyGroup>
<<<<<<< HEAD
=======
  <ItemGroup>
    <Reference Include="mscorlib" />
    <Reference Include="System" />
    <Reference Include="System.Core" />
    <Reference Include="System.Numerics" />
  </ItemGroup>
  <ItemGroup>
    <Compile Include="Constants.fs" />
    <Compile Include="Monad.fs" />
    <Compile Include="Operators.fs" />
    <Compile Include="Utilities.fs" />
    <Compile Include="Integration.fs" />
  </ItemGroup>
>>>>>>> 8cd9b3f3
  <PropertyGroup>
    <MinimumVisualStudioVersion Condition="'$(MinimumVisualStudioVersion)' == ''">11</MinimumVisualStudioVersion>
  </PropertyGroup>
  <Choose>
    <When Condition="'$(VisualStudioVersion)' == '11.0'">
      <PropertyGroup Condition="Exists('$(MSBuildExtensionsPath32)\..\Microsoft SDKs\F#\3.0\Framework\v4.0\Microsoft.FSharp.Targets')">
        <FSharpTargetsPath>$(MSBuildExtensionsPath32)\..\Microsoft SDKs\F#\3.0\Framework\v4.0\Microsoft.FSharp.Targets</FSharpTargetsPath>
      </PropertyGroup>
    </When>
    <Otherwise>
      <PropertyGroup Condition="Exists('$(MSBuildExtensionsPath32)\Microsoft\VisualStudio\v$(VisualStudioVersion)\FSharp\Microsoft.FSharp.Targets')">
        <FSharpTargetsPath>$(MSBuildExtensionsPath32)\Microsoft\VisualStudio\v$(VisualStudioVersion)\FSharp\Microsoft.FSharp.Targets</FSharpTargetsPath>
      </PropertyGroup>
    </Otherwise>
  </Choose>
  <Import Project="$(FSharpTargetsPath)" />
  <Choose>
    <When Condition="$(TargetFrameworkIdentifier) == '.NETFramework'">
      <Choose>
        <When Condition="$(TargetFrameworkVersion) == 'v1.0'" />
        <When Condition="$(TargetFrameworkVersion) == 'v1.1'" />
        <When Condition="$(TargetFrameworkVersion) == 'v2.0'" />
        <When Condition="$(TargetFrameworkVersion) == 'v3.5'" />
        <Otherwise>
          <ItemGroup>
            <Reference Include="Aether">
              <HintPath>..\..\packages\Aether\lib\net40\Aether.dll</HintPath>
              <Private>True</Private>
              <Paket>True</Paket>
            </Reference>
          </ItemGroup>
        </Otherwise>
      </Choose>
    </When>
    <When Condition="$(TargetFrameworkIdentifier) == 'MonoAndroid'">
      <ItemGroup>
        <Reference Include="Aether">
          <HintPath>..\..\packages\Aether\lib\net40\Aether.dll</HintPath>
          <Private>True</Private>
          <Paket>True</Paket>
        </Reference>
      </ItemGroup>
    </When>
    <When Condition="$(TargetFrameworkIdentifier) == 'MonoTouch'">
      <ItemGroup>
        <Reference Include="Aether">
          <HintPath>..\..\packages\Aether\lib\net40\Aether.dll</HintPath>
          <Private>True</Private>
          <Paket>True</Paket>
        </Reference>
      </ItemGroup>
    </When>
    <When Condition="$(TargetFrameworkIdentifier) == 'Silverlight'">
      <ItemGroup>
        <Reference Include="Aether">
          <HintPath>..\..\packages\Aether\lib\net40\Aether.dll</HintPath>
          <Private>True</Private>
          <Paket>True</Paket>
        </Reference>
      </ItemGroup>
    </When>
    <When Condition="$(TargetFrameworkIdentifier) == 'Windows'">
      <ItemGroup>
        <Reference Include="Aether">
          <HintPath>..\..\packages\Aether\lib\net40\Aether.dll</HintPath>
          <Private>True</Private>
          <Paket>True</Paket>
        </Reference>
      </ItemGroup>
    </When>
    <When Condition="$(TargetFrameworkIdentifier) == 'WindowsPhoneApp'">
      <ItemGroup>
        <Reference Include="Aether">
          <HintPath>..\..\packages\Aether\lib\net40\Aether.dll</HintPath>
          <Private>True</Private>
          <Paket>True</Paket>
        </Reference>
      </ItemGroup>
    </When>
    <Otherwise>
      <ItemGroup>
        <Reference Include="Aether">
          <HintPath>..\..\packages\Aether\lib\net40\Aether.dll</HintPath>
          <Private>True</Private>
          <Paket>True</Paket>
        </Reference>
      </ItemGroup>
    </Otherwise>
  </Choose>
  <ItemGroup>
    <Compile Include="Prelude.fs" />
    <Compile Include="Constants.fs" />
    <Compile Include="Types.fs" />
    <Compile Include="Monad.fs" />
    <Compile Include="Operators.fs" />
    <Compile Include="Functions.fs" />
    <Compile Include="Lenses.fs" />
    <Compile Include="Utilities.fs" />
    <Compile Include="Integration.fs" />
  </ItemGroup>
  <ItemGroup>
    <Reference Include="mscorlib" />
    <Reference Include="FSharp.Core, Version=$(TargetFSharpCoreVersion), Culture=neutral, PublicKeyToken=b03f5f7f11d50a3a" Condition="'$(OS)' == 'Windows_NT'">
      <Private>True</Private>
    </Reference>
    <Reference Include="FSharp.Core" Condition="'$(OS)' != 'Windows_NT'" />
    <Reference Include="System" />
    <Reference Include="System.Core" />
    <Reference Include="System.Numerics" />
  </ItemGroup>
  <!-- To modify your build process, add your task inside one of the targets below and uncomment it. 
       Other similar extension points exist, see Microsoft.Common.targets.
  <Target Name="BeforeBuild">
  </Target>
  <Target Name="AfterBuild">
  </Target>
  -->
  <ItemGroup>
    <None Include="Freya.Core.fsproj.paket.references" />
  </ItemGroup>
  <Choose>
    <When Condition="($(TargetFrameworkIdentifier) == '.NETCore') Or ($(TargetFrameworkProfile) == 'Profile7') Or ($(TargetFrameworkProfile) == 'Profile44')">
      <ItemGroup>
        <Reference Include="FSharp.Core">
          <HintPath>..\..\packages\FSharp.Core\lib\portable-net45+netcore45+MonoAndroid1+MonoTouch1\FSharp.Core.dll</HintPath>
          <Private>True</Private>
          <Paket>True</Paket>
        </Reference>
      </ItemGroup>
    </When>
    <When Condition="($(TargetFrameworkIdentifier) == '.NETFramework' And ($(TargetFrameworkVersion) == 'v4.0' Or $(TargetFrameworkVersion) == 'v4.5' Or $(TargetFrameworkVersion) == 'v4.5.1' Or $(TargetFrameworkVersion) == 'v4.5.2' Or $(TargetFrameworkVersion) == 'v4.5.3')) Or ($(TargetFrameworkIdentifier) == 'MonoAndroid') Or ($(TargetFrameworkIdentifier) == 'MonoTouch')">
      <ItemGroup>
        <Reference Include="FSharp.Core">
          <HintPath>..\..\packages\FSharp.Core\lib\net40\FSharp.Core.dll</HintPath>
          <Private>True</Private>
          <Paket>True</Paket>
        </Reference>
      </ItemGroup>
    </When>
    <When Condition="($(TargetFrameworkIdentifier) == 'Silverlight' And $(TargetFrameworkVersion) == 'v5.0') Or ($(TargetFrameworkProfile) == 'Profile24') Or ($(TargetFrameworkProfile) == 'Profile47')">
      <ItemGroup>
        <Reference Include="FSharp.Core">
          <HintPath>..\..\packages\FSharp.Core\lib\portable-net45+sl5+netcore45+MonoAndroid1+MonoTouch1\FSharp.Core.dll</HintPath>
          <Private>True</Private>
          <Paket>True</Paket>
        </Reference>
      </ItemGroup>
    </When>
    <When Condition="($(TargetFrameworkIdentifier) == 'WindowsPhone' And ($(TargetFrameworkVersion) == 'v8.0' Or $(TargetFrameworkVersion) == 'v8.1')) Or ($(TargetFrameworkProfile) == 'Profile31') Or ($(TargetFrameworkProfile) == 'Profile49') Or ($(TargetFrameworkProfile) == 'Profile78')">
      <ItemGroup>
        <Reference Include="FSharp.Core">
          <HintPath>..\..\packages\FSharp.Core\lib\portable-net45+netcore45+wp8+MonoAndroid1+MonoTouch1\FSharp.Core.dll</HintPath>
          <Private>True</Private>
          <Paket>True</Paket>
        </Reference>
      </ItemGroup>
    </When>
    <When Condition="($(TargetFrameworkIdentifier) == 'WindowsPhoneApp') Or ($(TargetFrameworkProfile) == 'Profile32') Or ($(TargetFrameworkProfile) == 'Profile84') Or ($(TargetFrameworkProfile) == 'Profile111') Or ($(TargetFrameworkProfile) == 'Profile151') Or ($(TargetFrameworkProfile) == 'Profile157') Or ($(TargetFrameworkProfile) == 'Profile259')">
      <ItemGroup>
        <Reference Include="FSharp.Core">
          <HintPath>..\..\packages\FSharp.Core\lib\portable-net45+netcore45+wpa81+wp8+MonoAndroid1+MonoTouch1\FSharp.Core.dll</HintPath>
          <Private>True</Private>
          <Paket>True</Paket>
        </Reference>
      </ItemGroup>
    </When>
  </Choose>
</Project><|MERGE_RESOLUTION|>--- conflicted
+++ resolved
@@ -31,22 +31,6 @@
     <WarningLevel>3</WarningLevel>
     <DocumentationFile>bin\Release\Freya.Core.XML</DocumentationFile>
   </PropertyGroup>
-<<<<<<< HEAD
-=======
-  <ItemGroup>
-    <Reference Include="mscorlib" />
-    <Reference Include="System" />
-    <Reference Include="System.Core" />
-    <Reference Include="System.Numerics" />
-  </ItemGroup>
-  <ItemGroup>
-    <Compile Include="Constants.fs" />
-    <Compile Include="Monad.fs" />
-    <Compile Include="Operators.fs" />
-    <Compile Include="Utilities.fs" />
-    <Compile Include="Integration.fs" />
-  </ItemGroup>
->>>>>>> 8cd9b3f3
   <PropertyGroup>
     <MinimumVisualStudioVersion Condition="'$(MinimumVisualStudioVersion)' == ''">11</MinimumVisualStudioVersion>
   </PropertyGroup>
@@ -63,25 +47,37 @@
     </Otherwise>
   </Choose>
   <Import Project="$(FSharpTargetsPath)" />
+  <!-- To modify your build process, add your task inside one of the targets below and uncomment it. 
+       Other similar extension points exist, see Microsoft.Common.targets.
+  <Target Name="BeforeBuild">
+  </Target>
+  <Target Name="AfterBuild">
+  </Target>
+  -->
+  <ItemGroup>
+    <Compile Include="Prelude.fs" />
+    <Compile Include="Constants.fs" />
+    <Compile Include="Types.fs" />
+    <Compile Include="Monad.fs" />
+    <Compile Include="Operators.fs" />
+    <Compile Include="Functions.fs" />
+    <Compile Include="Lenses.fs" />
+    <Compile Include="Integration.fs" />
+    <Compile Include="Utilities.fs" />
+    <Compile Include="Constants.fs" />
+    <Compile Include="Monad.fs" />
+    <Compile Include="Operators.fs" />
+    <Compile Include="Utilities.fs" />
+    <Compile Include="Integration.fs" />
+  </ItemGroup>
+  <ItemGroup>
+    <Reference Include="mscorlib" />
+    <Reference Include="System" />
+    <Reference Include="System.Core" />
+    <Reference Include="System.Numerics" />
+  </ItemGroup>
   <Choose>
-    <When Condition="$(TargetFrameworkIdentifier) == '.NETFramework'">
-      <Choose>
-        <When Condition="$(TargetFrameworkVersion) == 'v1.0'" />
-        <When Condition="$(TargetFrameworkVersion) == 'v1.1'" />
-        <When Condition="$(TargetFrameworkVersion) == 'v2.0'" />
-        <When Condition="$(TargetFrameworkVersion) == 'v3.5'" />
-        <Otherwise>
-          <ItemGroup>
-            <Reference Include="Aether">
-              <HintPath>..\..\packages\Aether\lib\net40\Aether.dll</HintPath>
-              <Private>True</Private>
-              <Paket>True</Paket>
-            </Reference>
-          </ItemGroup>
-        </Otherwise>
-      </Choose>
-    </When>
-    <When Condition="$(TargetFrameworkIdentifier) == 'MonoAndroid'">
+    <When Condition="($(TargetFrameworkIdentifier) == '.NETFramework' And ($(TargetFrameworkVersion) == 'v4.0' Or $(TargetFrameworkVersion) == 'v4.5' Or $(TargetFrameworkVersion) == 'v4.5.1' Or $(TargetFrameworkVersion) == 'v4.5.2' Or $(TargetFrameworkVersion) == 'v4.5.3')) Or ($(TargetFrameworkIdentifier) == 'MonoAndroid') Or ($(TargetFrameworkIdentifier) == 'MonoTouch')">
       <ItemGroup>
         <Reference Include="Aether">
           <HintPath>..\..\packages\Aether\lib\net40\Aether.dll</HintPath>
@@ -90,83 +86,7 @@
         </Reference>
       </ItemGroup>
     </When>
-    <When Condition="$(TargetFrameworkIdentifier) == 'MonoTouch'">
-      <ItemGroup>
-        <Reference Include="Aether">
-          <HintPath>..\..\packages\Aether\lib\net40\Aether.dll</HintPath>
-          <Private>True</Private>
-          <Paket>True</Paket>
-        </Reference>
-      </ItemGroup>
-    </When>
-    <When Condition="$(TargetFrameworkIdentifier) == 'Silverlight'">
-      <ItemGroup>
-        <Reference Include="Aether">
-          <HintPath>..\..\packages\Aether\lib\net40\Aether.dll</HintPath>
-          <Private>True</Private>
-          <Paket>True</Paket>
-        </Reference>
-      </ItemGroup>
-    </When>
-    <When Condition="$(TargetFrameworkIdentifier) == 'Windows'">
-      <ItemGroup>
-        <Reference Include="Aether">
-          <HintPath>..\..\packages\Aether\lib\net40\Aether.dll</HintPath>
-          <Private>True</Private>
-          <Paket>True</Paket>
-        </Reference>
-      </ItemGroup>
-    </When>
-    <When Condition="$(TargetFrameworkIdentifier) == 'WindowsPhoneApp'">
-      <ItemGroup>
-        <Reference Include="Aether">
-          <HintPath>..\..\packages\Aether\lib\net40\Aether.dll</HintPath>
-          <Private>True</Private>
-          <Paket>True</Paket>
-        </Reference>
-      </ItemGroup>
-    </When>
-    <Otherwise>
-      <ItemGroup>
-        <Reference Include="Aether">
-          <HintPath>..\..\packages\Aether\lib\net40\Aether.dll</HintPath>
-          <Private>True</Private>
-          <Paket>True</Paket>
-        </Reference>
-      </ItemGroup>
-    </Otherwise>
   </Choose>
-  <ItemGroup>
-    <Compile Include="Prelude.fs" />
-    <Compile Include="Constants.fs" />
-    <Compile Include="Types.fs" />
-    <Compile Include="Monad.fs" />
-    <Compile Include="Operators.fs" />
-    <Compile Include="Functions.fs" />
-    <Compile Include="Lenses.fs" />
-    <Compile Include="Utilities.fs" />
-    <Compile Include="Integration.fs" />
-  </ItemGroup>
-  <ItemGroup>
-    <Reference Include="mscorlib" />
-    <Reference Include="FSharp.Core, Version=$(TargetFSharpCoreVersion), Culture=neutral, PublicKeyToken=b03f5f7f11d50a3a" Condition="'$(OS)' == 'Windows_NT'">
-      <Private>True</Private>
-    </Reference>
-    <Reference Include="FSharp.Core" Condition="'$(OS)' != 'Windows_NT'" />
-    <Reference Include="System" />
-    <Reference Include="System.Core" />
-    <Reference Include="System.Numerics" />
-  </ItemGroup>
-  <!-- To modify your build process, add your task inside one of the targets below and uncomment it. 
-       Other similar extension points exist, see Microsoft.Common.targets.
-  <Target Name="BeforeBuild">
-  </Target>
-  <Target Name="AfterBuild">
-  </Target>
-  -->
-  <ItemGroup>
-    <None Include="Freya.Core.fsproj.paket.references" />
-  </ItemGroup>
   <Choose>
     <When Condition="($(TargetFrameworkIdentifier) == '.NETCore') Or ($(TargetFrameworkProfile) == 'Profile7') Or ($(TargetFrameworkProfile) == 'Profile44')">
       <ItemGroup>
