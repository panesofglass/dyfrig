﻿//----------------------------------------------------------------------------
//
// Copyright (c) 2014
//
//    Ryan Riley (@panesofglass) and Andrew Cherry (@kolektiv)
//
// Licensed under the Apache License, Version 2.0 (the "License");
// you may not use this file except in compliance with the License.
// You may obtain a copy of the License at
//
//    http://www.apache.org/licenses/LICENSE-2.0
//
// Unless required by applicable law or agreed to in writing, software
// distributed under the License is distributed on an "AS IS" BASIS,
// WITHOUT WARRANTIES OR CONDITIONS OF ANY KIND, either express or implied.
// See the License for the specific language governing permissions and
// limitations under the License.
//
//----------------------------------------------------------------------------

[<AutoOpen>]
module Freya.Types.Http.Cors.Types

open System
open Freya.Types
open Freya.Types.Formatting
open Freya.Types.Http
open Freya.Types.Parsing
open Freya.Types.Uri
open FParsec

(* RFC 6454

   Types, parsers and formatters implemented to mirror the specification of 
   Origin semantics as defined in RFC 6454.

   Taken from [http://tools.ietf.org/html/rfc6454] *)

(* Origin

   Taken from RFC 6454, Section 7 Origin
   See [http://tools.ietf.org/html/rfc6454#section-7]

   Also described as part of the W3C Recommendation on CORS, Section 5.7
   See [http://www.w3.org/TR/2014/REC-cors-20140116/#syntax] *)

type Origin =
    | Origin of OriginListOrNull

    static member Mapping =

        let originP =
            OriginListOrNull.Mapping.Parse |>> Origin

        let originF =
            function | Origin x -> OriginListOrNull.Mapping.Format x

        { Parse = originP
          Format = originF }

    static member Format =
        Formatting.format Origin.Mapping.Format

    static member Parse =
        Parsing.parse Origin.Mapping.Parse

    static member TryParse =
        Parsing.tryParse Origin.Mapping.Parse

    override x.ToString () =
        Origin.Format x

and OriginListOrNull =
    | Origins of SerializedOrigin list
    | Null

    static member Mapping =

        let originListOrNullP =
            choice [
                attempt (sepBy1 SerializedOrigin.Mapping.Parse spaceP) |>> Origins
                skipString "null" >>% Null ]

        let originListOrNullF =
            function | Origins x -> join SerializedOrigin.Mapping.Format spaceF x
                     | Null -> append "null"

        { Parse = originListOrNullP
          Format = originListOrNullF }

and SerializedOrigin =
    | SerializedOrigin of Scheme * Host * Port option

    static member Mapping =

        let serializedOriginP =
<<<<<<< HEAD
            Scheme.Mapping.Parse .>> skipString "://" 
            .>>. Host.Mapping.Parse
            .>>. opt Port.Mapping.Parse
            |>> fun ((scheme, host), port) ->
=======
                 Scheme.Mapping.Parse .>> skipString "://" 
            .>>. Host.Mapping.Parse
            .>>. opt Port.Mapping.Parse
             |>> fun ((scheme, host), port) ->
>>>>>>> 7808fcd4
                SerializedOrigin (scheme, host, port)

        let serializedOriginF =
            function | SerializedOrigin (s, h, p) ->
                            let formatters =
                                [ Scheme.Mapping.Format s
                                  append "://"
                                  Host.Mapping.Format h
<<<<<<< HEAD
                                  (function | Some p -> Port.Mapping.Format p | _ -> id) p ]
=======
                                  (function | Some p -> Port.Mapping.Format p
                                            | _ -> id) p ]
>>>>>>> 7808fcd4

                            fun b -> List.fold (|>) b formatters

        { Parse = serializedOriginP
          Format = serializedOriginF }

(* W3C Recommendation on CORS

   Types, parsers and formatters implemented to mirror the specification of 
   CORS semantics as defined in W3C Recommendation on CORS (version dated 20140116).

   Taken from [http://www.w3.org/TR/2014/REC-cors-20140116] *)

(* Access-Control-Allow-Origin

   Taken from W3C Recommendation on CORS, Section 5.1 Access-Control-Allow-Origin
   See [http://www.w3.org/TR/2014/REC-cors-20140116/#syntax] *)

type AccessControlAllowOrigin =
    | AccessControlAllowOrigin of AccessControlAllowOriginRange

    static member Mapping =

        let accessControlAllowOriginP =
            choice [
                attempt OriginListOrNull.Mapping.Parse |>> (Origins >> AccessControlAllowOrigin)
                skipChar '*' >>% AccessControlAllowOrigin (Any) ]

        let accessControlAllowOriginF =
            function | AccessControlAllowOrigin (Origins x) -> OriginListOrNull.Mapping.Format x
                     | AccessControlAllowOrigin (Any) -> append "*"

        { Parse = accessControlAllowOriginP
          Format = accessControlAllowOriginF }

    static member Format =
        Formatting.format AccessControlAllowOrigin.Mapping.Format

    static member Parse =
        Parsing.parse AccessControlAllowOrigin.Mapping.Parse

    static member TryParse =
        Parsing.tryParse AccessControlAllowOrigin.Mapping.Parse

    override x.ToString () =
        AccessControlAllowOrigin.Format x

and AccessControlAllowOriginRange =
    | Origins of OriginListOrNull
    | Any

(* Access-Control-Allow-Credentials

   Taken from W3C Recommendation on CORS, Section 5.2 Access-Control-Allow-Credentials
   See [http://www.w3.org/TR/2014/REC-cors-20140116/#syntax] *)

type AccessControlAllowCredentials =
    | AccessControlAllowCredentials

    static member Mapping =

        let accessControlAllowCredentialsP =
            skipString "true" >>% AccessControlAllowCredentials

        let accessControlAllowCredentialsF =
            function | AccessControlAllowCredentials -> append "true"

        { Parse = accessControlAllowCredentialsP
          Format = accessControlAllowCredentialsF }

    static member Format =
        Formatting.format AccessControlAllowCredentials.Mapping.Format

    static member Parse =
        Parsing.parse AccessControlAllowCredentials.Mapping.Parse

    static member TryParse =
        Parsing.tryParse AccessControlAllowCredentials.Mapping.Parse

    override x.ToString () =
        AccessControlAllowCredentials.Format x

(* Access-Control-Expose-Headers

   Taken from W3C Recommendation on CORS, Section 5.3 Access-Control-Expose-Headers
   See [http://www.w3.org/TR/2014/REC-cors-20140116/#syntax] *)

type AccessControlExposeHeaders =
    | AccessControlExposeHeaders of string list

    static member Mapping =

        let accessControlExposeHeadersP =
            infixP tokenP commaP |>> AccessControlExposeHeaders

        let accessControlExposeHeadersF =
            function | AccessControlExposeHeaders x -> join append commaF x

        { Parse = accessControlExposeHeadersP
          Format = accessControlExposeHeadersF }

    static member Format =
        Formatting.format AccessControlExposeHeaders.Mapping.Format

    static member Parse =
        Parsing.parse AccessControlExposeHeaders.Mapping.Parse

    static member TryParse =
        Parsing.tryParse AccessControlExposeHeaders.Mapping.Parse

    override x.ToString () =
        AccessControlExposeHeaders.Format x

(* Access-Control-Max-Age

   Taken from W3C Recommendation on CORS, Section 5.4 Access-Control-Max-Age
   See [http://www.w3.org/TR/2014/REC-cors-20140116/#syntax] *)

type AccessControlMaxAge =
    | AccessControlMaxAge of TimeSpan

    static member Mapping =

        let accessControlMaxAgeP =
            puint32 |>> (float >> TimeSpan.FromSeconds >> AccessControlMaxAge)

        let accessControlMaxAgeF =
            function | AccessControlMaxAge x -> append (string x.TotalSeconds)

        { Parse = accessControlMaxAgeP
          Format = accessControlMaxAgeF }

    static member Format =
        Formatting.format AccessControlMaxAge.Mapping.Format

    static member Parse =
        Parsing.parse AccessControlMaxAge.Mapping.Parse

    static member TryParse =
        Parsing.tryParse AccessControlMaxAge.Mapping.Parse

    override x.ToString () =
        AccessControlMaxAge.Format x

(* Access-Control-Allow-Methods

   Taken from W3C Recommendation on CORS, Section 5.5 Access-Control-Allow-Methods
   See [http://www.w3.org/TR/2014/REC-cors-20140116/#syntax] *)

type AccessControlAllowMethods =
    | AccessControlAllowMethods of Method list

    static member Mapping =

        let accessControlAllowMethodsP =
            infixP Method.Mapping.Parse commaP |>> AccessControlAllowMethods

        let accessControlAllowMethodsF =
            function | AccessControlAllowMethods x -> join Method.Mapping.Format commaF x

        { Parse = accessControlAllowMethodsP
          Format = accessControlAllowMethodsF }

    static member Format =
        Formatting.format AccessControlAllowMethods.Mapping.Format

    static member Parse =
        Parsing.parse AccessControlAllowMethods.Mapping.Parse

    static member TryParse =
        Parsing.tryParse AccessControlAllowMethods.Mapping.Parse

    override x.ToString () =
        AccessControlAllowMethods.Format x

(* Access-Control-Allow-Headers

   Taken from W3C Recommendation on CORS, Section 5.6 Access-Control-Allow-Headers
   See [http://www.w3.org/TR/2014/REC-cors-20140116/#syntax] *)

type AccessControlAllowHeaders =
    | AccessControlAllowHeaders of string list

    static member Mapping =

        let accessControlAllowHeadersP =
            infixP tokenP commaP |>> AccessControlAllowHeaders

        let accessControlAllowHeadersF =
            function | AccessControlAllowHeaders x -> join append commaF x

        { Parse = accessControlAllowHeadersP
          Format = accessControlAllowHeadersF }

    static member Format =
        Formatting.format AccessControlAllowHeaders.Mapping.Format

    static member Parse =
        Parsing.parse AccessControlAllowHeaders.Mapping.Parse

    static member TryParse =
        Parsing.tryParse AccessControlAllowHeaders.Mapping.Parse

    override x.ToString () =
        AccessControlAllowHeaders.Format x

(* Access-Control-Request-Method

   Taken from W3C Recommendation on CORS, Section 5.8 Access-Control-Request-Method
   See [http://www.w3.org/TR/2014/REC-cors-20140116/#syntax] *)

type AccessControlRequestMethod =
    | AccessControlRequestMethod of Method

    static member Mapping =

        let accessControlRequestMethodP =
            Method.Mapping.Parse |>> AccessControlRequestMethod

        let accessControlRequestMethodF =
            function | AccessControlRequestMethod x -> Method.Mapping.Format x

        { Parse = accessControlRequestMethodP
          Format = accessControlRequestMethodF }

    static member Format =
        Formatting.format AccessControlRequestMethod.Mapping.Format

    static member Parse =
        Parsing.parse AccessControlRequestMethod.Mapping.Parse

    static member TryParse =
        Parsing.tryParse AccessControlRequestMethod.Mapping.Parse

    override x.ToString () =
        AccessControlRequestMethod.Format x

(* Access-Control-Request-Headers

   Taken from W3C Recommendation on CORS, Section 5.9 Access-Control-Request-Headers
   See [http://www.w3.org/TR/2014/REC-cors-20140116/#syntax] *)

type AccessControlRequestHeaders =
    | AccessControlRequestHeaders of string list

    static member Mapping =

        let accessControlRequestHeadersP =
            infixP tokenP commaP |>> AccessControlRequestHeaders

        let accessControlRequestHeadersF =
            function | AccessControlRequestHeaders x -> join append commaF x

        { Parse = accessControlRequestHeadersP
          Format = accessControlRequestHeadersF }

    static member Format =
        Formatting.format AccessControlRequestHeaders.Mapping.Format

    static member Parse =
        Parsing.parse AccessControlRequestHeaders.Mapping.Parse

    static member TryParse =
        Parsing.tryParse AccessControlRequestHeaders.Mapping.Parse

    override x.ToString () =
        AccessControlRequestHeaders.Format x<|MERGE_RESOLUTION|>--- conflicted
+++ resolved
@@ -94,17 +94,14 @@
     static member Mapping =
 
         let serializedOriginP =
-<<<<<<< HEAD
             Scheme.Mapping.Parse .>> skipString "://" 
             .>>. Host.Mapping.Parse
             .>>. opt Port.Mapping.Parse
             |>> fun ((scheme, host), port) ->
-=======
                  Scheme.Mapping.Parse .>> skipString "://" 
             .>>. Host.Mapping.Parse
             .>>. opt Port.Mapping.Parse
              |>> fun ((scheme, host), port) ->
->>>>>>> 7808fcd4
                 SerializedOrigin (scheme, host, port)
 
         let serializedOriginF =
@@ -113,12 +110,9 @@
                                 [ Scheme.Mapping.Format s
                                   append "://"
                                   Host.Mapping.Format h
-<<<<<<< HEAD
                                   (function | Some p -> Port.Mapping.Format p | _ -> id) p ]
-=======
                                   (function | Some p -> Port.Mapping.Format p
                                             | _ -> id) p ]
->>>>>>> 7808fcd4
 
                             fun b -> List.fold (|>) b formatters
 
