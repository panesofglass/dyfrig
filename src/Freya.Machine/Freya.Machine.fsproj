--- conflicted
+++ resolved
@@ -65,18 +65,10 @@
     <Compile Include="Syntax.fs" />
   </ItemGroup>
   <ItemGroup>
-<<<<<<< HEAD
-=======
-    <ProjectReference Include="..\Freya.Inspector\Freya.Inspector.fsproj">
-      <Name>Freya.Inspector</Name>
-      <Project>{27EC7C3C-DAFC-48FC-9953-42C58BF85354}</Project>
-    </ProjectReference>
->>>>>>> 8cd9b3f3
     <ProjectReference Include="..\Freya.Pipeline\Freya.Pipeline.fsproj">
       <Name>Freya.Pipeline</Name>
       <Project>{6E725EBA-1A60-4F24-894C-1836631380DF}</Project>
     </ProjectReference>
-<<<<<<< HEAD
     <ProjectReference Include="..\Freya.Recorder\Freya.Recorder.fsproj">
       <Name>Freya.Recorder</Name>
       <Project>{d9563cfe-4de3-4398-bae4-d103843552c0}</Project>
@@ -97,16 +89,6 @@
       <Project>{105a0361-eec8-4c47-841e-e333c47572ee}</Project>
       <Private>True</Private>
     </ProjectReference>
-    <ProjectReference Include="..\Freya.Types\Freya.Types.fsproj">
-      <Name>Freya.Types</Name>
-      <Project>{af48f7da-f8e4-4c46-89b6-5dd9a09dbabf}</Project>
-      <Private>True</Private>
-=======
-    <ProjectReference Include="..\Freya.Typed\Freya.Typed.fsproj">
-      <Name>Freya.Typed</Name>
-      <Project>{EF160EBE-806E-4F88-81AC-B9488EDE1085}</Project>
->>>>>>> 8cd9b3f3
-    </ProjectReference>
     <Reference Include="mscorlib" />
     <Reference Include="System" />
     <Reference Include="System.Core" />
@@ -123,9 +105,6 @@
   <Target Name="AfterBuild">
   </Target>
   -->
-  <ItemGroup>
-    <None Include="Freya.Machine.fsproj.paket.references" />
-  </ItemGroup>
   <Choose>
     <When Condition="($(TargetFrameworkIdentifier) == '.NETFramework' And ($(TargetFrameworkVersion) == 'v4.0' Or $(TargetFrameworkVersion) == 'v4.5' Or $(TargetFrameworkVersion) == 'v4.5.1' Or $(TargetFrameworkVersion) == 'v4.5.2' Or $(TargetFrameworkVersion) == 'v4.5.3')) Or ($(TargetFrameworkIdentifier) == 'MonoAndroid') Or ($(TargetFrameworkIdentifier) == 'MonoTouch')">
       <ItemGroup>
