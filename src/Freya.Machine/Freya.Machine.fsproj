--- conflicted
+++ resolved
@@ -87,11 +87,8 @@
   </Target>
   -->
   <Choose>
-<<<<<<< HEAD
     <When Condition="$(TargetFrameworkIdentifier) == '.NETFramework' And ($(TargetFrameworkVersion) == 'v3.5' Or $(TargetFrameworkVersion) == 'v4.0' Or $(TargetFrameworkVersion) == 'v4.5' Or $(TargetFrameworkVersion) == 'v4.5.1' Or $(TargetFrameworkVersion) == 'v4.5.2' Or $(TargetFrameworkVersion) == 'v4.5.3' Or $(TargetFrameworkVersion) == 'v4.6' Or $(TargetFrameworkVersion) == 'v4.6.1')">
-=======
     <When Condition="$(TargetFrameworkIdentifier) == '.NETFramework' And ($(TargetFrameworkVersion) == 'v4.5' Or $(TargetFrameworkVersion) == 'v4.5.1' Or $(TargetFrameworkVersion) == 'v4.5.2' Or $(TargetFrameworkVersion) == 'v4.5.3' Or $(TargetFrameworkVersion) == 'v4.6' Or $(TargetFrameworkVersion) == 'v4.6.1')">
->>>>>>> 090babad
       <ItemGroup>
         <Reference Include="Aether">
           <HintPath>..\..\packages\Aether\lib\net35\Aether.dll</HintPath>
@@ -111,11 +108,8 @@
     </When>
   </Choose>
   <Choose>
-<<<<<<< HEAD
     <When Condition="$(TargetFrameworkIdentifier) == '.NETFramework' And ($(TargetFrameworkVersion) == 'v3.5' Or $(TargetFrameworkVersion) == 'v4.0' Or $(TargetFrameworkVersion) == 'v4.5' Or $(TargetFrameworkVersion) == 'v4.5.1' Or $(TargetFrameworkVersion) == 'v4.5.2' Or $(TargetFrameworkVersion) == 'v4.5.3' Or $(TargetFrameworkVersion) == 'v4.6' Or $(TargetFrameworkVersion) == 'v4.6.1')">
-=======
     <When Condition="$(TargetFrameworkIdentifier) == '.NETFramework' And ($(TargetFrameworkVersion) == 'v4.5' Or $(TargetFrameworkVersion) == 'v4.5.1' Or $(TargetFrameworkVersion) == 'v4.5.2' Or $(TargetFrameworkVersion) == 'v4.5.3' Or $(TargetFrameworkVersion) == 'v4.6' Or $(TargetFrameworkVersion) == 'v4.6.1')">
->>>>>>> 090babad
       <ItemGroup>
         <Reference Include="Hekate">
           <HintPath>..\..\packages\Hekate\lib\net35\Hekate.dll</HintPath>
