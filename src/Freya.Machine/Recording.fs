--- conflicted
+++ resolved
@@ -43,16 +43,13 @@
 
 (* Functions *)
 
-<<<<<<< HEAD
 let initFreyaMachineR () =
     setR "freya.Machine" machineRecord
 
 let executeFreyaMachineR id =
     modR "freya.Machine" (modL executionLens (fun es -> { Id = id } :: es))
-=======
 let initR () =
     setR "freya.Machine" machineRecord
 
 let executionR e =
-    modR "freya.Machine" (modL executionLens (fun es -> e :: es))
->>>>>>> 5e35467c
+    modR "freya.Machine" (modL executionLens (fun es -> e :: es))