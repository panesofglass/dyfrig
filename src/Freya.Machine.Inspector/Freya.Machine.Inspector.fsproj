﻿<?xml version="1.0" encoding="utf-8"?>
<Project ToolsVersion="4.0" DefaultTargets="Build" xmlns="http://schemas.microsoft.com/developer/msbuild/2003">
  <Import Project="$(MSBuildExtensionsPath)\$(MSBuildToolsVersion)\Microsoft.Common.props" Condition="Exists('$(MSBuildExtensionsPath)\$(MSBuildToolsVersion)\Microsoft.Common.props')" />
  <PropertyGroup>
    <Configuration Condition=" '$(Configuration)' == '' ">Debug</Configuration>
    <Platform Condition=" '$(Platform)' == '' ">AnyCPU</Platform>
    <ProjectGuid>{63C07538-E910-4156-9C31-D7B6E9E5D85B}</ProjectGuid>
    <OutputType>Library</OutputType>
    <RootNamespace>Freya.Machine.Inspector</RootNamespace>
    <AssemblyName>Freya.Machine.Inspector</AssemblyName>
    <TargetFrameworkVersion>v4.5</TargetFrameworkVersion>
    <TargetFSharpCoreVersion>4.3.1.0</TargetFSharpCoreVersion>
    <Name>Freya.Machine.Inspector</Name>
    <TargetFrameworkProfile>
    </TargetFrameworkProfile>
  </PropertyGroup>
  <PropertyGroup Condition=" '$(Configuration)|$(Platform)' == 'Debug|AnyCPU' ">
    <DebugSymbols>true</DebugSymbols>
    <Optimize>false</Optimize>
    <Tailcalls>false</Tailcalls>
    <OutputPath>bin\Debug\</OutputPath>
    <DefineConstants>DEBUG;TRACE</DefineConstants>
    <WarningLevel>3</WarningLevel>
    <DocumentationFile>bin\Debug\Freya.Machine.Inspector.XML</DocumentationFile>
  </PropertyGroup>
  <PropertyGroup Condition=" '$(Configuration)|$(Platform)' == 'Release|AnyCPU' ">
    <DebugType>pdbonly</DebugType>
    <Optimize>true</Optimize>
    <Tailcalls>true</Tailcalls>
    <OutputPath>bin\Release\</OutputPath>
    <DefineConstants>TRACE</DefineConstants>
    <WarningLevel>3</WarningLevel>
    <DocumentationFile>bin\Release\Freya.Machine.Inspector.XML</DocumentationFile>
    <DebugSymbols>true</DebugSymbols>
  </PropertyGroup>
  <PropertyGroup>
    <MinimumVisualStudioVersion Condition="'$(MinimumVisualStudioVersion)' == ''">11</MinimumVisualStudioVersion>
  </PropertyGroup>
  <Choose>
    <When Condition="'$(VisualStudioVersion)' == '11.0'">
      <PropertyGroup Condition="Exists('$(MSBuildExtensionsPath32)\..\Microsoft SDKs\F#\3.0\Framework\v4.0\Microsoft.FSharp.Targets')">
        <FSharpTargetsPath>$(MSBuildExtensionsPath32)\..\Microsoft SDKs\F#\3.0\Framework\v4.0\Microsoft.FSharp.Targets</FSharpTargetsPath>
      </PropertyGroup>
    </When>
    <Otherwise>
      <PropertyGroup Condition="Exists('$(MSBuildExtensionsPath32)\Microsoft\VisualStudio\v$(VisualStudioVersion)\FSharp\Microsoft.FSharp.Targets')">
        <FSharpTargetsPath>$(MSBuildExtensionsPath32)\Microsoft\VisualStudio\v$(VisualStudioVersion)\FSharp\Microsoft.FSharp.Targets</FSharpTargetsPath>
      </PropertyGroup>
    </Otherwise>
  </Choose>
  <Import Project="$(FSharpTargetsPath)" Condition="Exists('$(FSharpTargetsPath)')" />
  <!-- To modify your build process, add your task inside one of the targets below and uncomment it. 
       Other similar extension points exist, see Microsoft.Common.targets.
  <Target Name="BeforeBuild">
  </Target>
  <Target Name="AfterBuild">
  </Target>
  -->
  <ItemGroup>
    <Compile Include="AssemblyInfo.fs" Condition="Exists('AssemblyInfo.fs')" />
    <Compile Include="Types.fs" />
    <Compile Include="Inspector.fs" />
  </ItemGroup>
  <ItemGroup>
    <Reference Include="FSharp.Core, Version=$(TargetFSharpCoreVersion), Culture=neutral, PublicKeyToken=b03f5f7f11d50a3a" />
    <Reference Include="mscorlib" />
    <Reference Include="System" />
    <Reference Include="System.Core" />
    <Reference Include="System.Numerics" />
    <ProjectReference Include="..\Freya.Core\Freya.Core.fsproj">
      <Name>Freya.Core</Name>
      <Project>{1AAE3D8F-196F-4868-88AB-47D860CF091F}</Project>
    </ProjectReference>
    <ProjectReference Include="..\Freya.Inspector\Freya.Inspector.fsproj">
      <Name>Freya.Inspector</Name>
      <Project>{27EC7C3C-DAFC-48FC-9953-42C58BF85354}</Project>
      <Project>{27EC7C3C-DAFC-48FC-9953-42C58BF85354}</Project>
    </ProjectReference>
    <ProjectReference Include="..\Freya.Machine\Freya.Machine.fsproj">
      <Name>Freya.Machine</Name>
      <Project>{01D9FFF1-396D-4A0B-9EFC-98A2F333C7CB}</Project>
    </ProjectReference>
    <ProjectReference Include="..\Freya.Recorder\Freya.Recorder.fsproj">
      <Name>Freya.Recorder</Name>
      <Project>{D9563CFE-4DE3-4398-BAE4-D103843552C0}</Project>
    </ProjectReference>
  </ItemGroup>
  <Choose>
<<<<<<< HEAD
    <When Condition="$(TargetFrameworkIdentifier) == '.NETFramework' And ($(TargetFrameworkVersion) == 'v3.5' Or $(TargetFrameworkVersion) == 'v4.0' Or $(TargetFrameworkVersion) == 'v4.5' Or $(TargetFrameworkVersion) == 'v4.5.1' Or $(TargetFrameworkVersion) == 'v4.5.2' Or $(TargetFrameworkVersion) == 'v4.5.3' Or $(TargetFrameworkVersion) == 'v4.6' Or $(TargetFrameworkVersion) == 'v4.6.1')">
=======
    <When Condition="$(TargetFrameworkIdentifier) == '.NETFramework' And ($(TargetFrameworkVersion) == 'v4.5' Or $(TargetFrameworkVersion) == 'v4.5.1' Or $(TargetFrameworkVersion) == 'v4.5.2' Or $(TargetFrameworkVersion) == 'v4.5.3' Or $(TargetFrameworkVersion) == 'v4.6' Or $(TargetFrameworkVersion) == 'v4.6.1')">
>>>>>>> 090babad
      <ItemGroup>
        <Reference Include="Aether">
          <HintPath>..\..\packages\Aether\lib\net35\Aether.dll</HintPath>
          <Private>True</Private>
          <Paket>True</Paket>
        </Reference>
      </ItemGroup>
    </When>
    <When Condition="($(TargetFrameworkIdentifier) == 'WindowsPhoneApp') Or ($(TargetFrameworkIdentifier) == '.NETCore') Or ($(TargetFrameworkIdentifier) == 'WindowsPhone' And ($(TargetFrameworkVersion) == 'v8.0' Or $(TargetFrameworkVersion) == 'v8.1')) Or ($(TargetFrameworkIdentifier) == 'MonoAndroid') Or ($(TargetFrameworkIdentifier) == 'MonoTouch') Or ($(TargetFrameworkIdentifier) == 'Xamarin.iOS') Or ($(TargetFrameworkIdentifier) == 'Xamarin.Mac') Or ($(TargetFrameworkProfile) == 'Profile7') Or ($(TargetFrameworkProfile) == 'Profile31') Or ($(TargetFrameworkProfile) == 'Profile32') Or ($(TargetFrameworkProfile) == 'Profile44') Or ($(TargetFrameworkProfile) == 'Profile49') Or ($(TargetFrameworkProfile) == 'Profile78') Or ($(TargetFrameworkProfile) == 'Profile84') Or ($(TargetFrameworkProfile) == 'Profile111') Or ($(TargetFrameworkProfile) == 'Profile151') Or ($(TargetFrameworkProfile) == 'Profile157') Or ($(TargetFrameworkProfile) == 'Profile259')">
      <ItemGroup>
        <Reference Include="Aether">
          <HintPath>..\..\packages\Aether\lib\portable-net45+netcore45+wpa81+wp8+MonoAndroid1+MonoTouch1\Aether.dll</HintPath>
          <Private>True</Private>
          <Paket>True</Paket>
        </Reference>
      </ItemGroup>
    </When>
  </Choose>
  <Choose>
<<<<<<< HEAD
    <When Condition="$(TargetFrameworkIdentifier) == '.NETFramework' And ($(TargetFrameworkVersion) == 'v4.0' Or $(TargetFrameworkVersion) == 'v4.5' Or $(TargetFrameworkVersion) == 'v4.5.1' Or $(TargetFrameworkVersion) == 'v4.5.2' Or $(TargetFrameworkVersion) == 'v4.5.3' Or $(TargetFrameworkVersion) == 'v4.6' Or $(TargetFrameworkVersion) == 'v4.6.1')">
=======
    <When Condition="$(TargetFrameworkIdentifier) == '.NETFramework' And ($(TargetFrameworkVersion) == 'v4.5' Or $(TargetFrameworkVersion) == 'v4.5.1' Or $(TargetFrameworkVersion) == 'v4.5.2' Or $(TargetFrameworkVersion) == 'v4.5.3' Or $(TargetFrameworkVersion) == 'v4.6' Or $(TargetFrameworkVersion) == 'v4.6.1')">
>>>>>>> 090babad
      <ItemGroup>
        <Reference Include="Chiron">
          <HintPath>..\..\packages\Chiron\lib\net40\Chiron.dll</HintPath>
          <Private>True</Private>
          <Paket>True</Paket>
        </Reference>
      </ItemGroup>
    </When>
    <When Condition="($(TargetFrameworkIdentifier) == 'WindowsPhoneApp') Or ($(TargetFrameworkIdentifier) == '.NETCore') Or ($(TargetFrameworkIdentifier) == 'WindowsPhone' And ($(TargetFrameworkVersion) == 'v8.0' Or $(TargetFrameworkVersion) == 'v8.1')) Or ($(TargetFrameworkIdentifier) == 'MonoAndroid') Or ($(TargetFrameworkIdentifier) == 'MonoTouch') Or ($(TargetFrameworkIdentifier) == 'Xamarin.iOS') Or ($(TargetFrameworkIdentifier) == 'Xamarin.Mac') Or ($(TargetFrameworkProfile) == 'Profile7') Or ($(TargetFrameworkProfile) == 'Profile31') Or ($(TargetFrameworkProfile) == 'Profile32') Or ($(TargetFrameworkProfile) == 'Profile44') Or ($(TargetFrameworkProfile) == 'Profile49') Or ($(TargetFrameworkProfile) == 'Profile78') Or ($(TargetFrameworkProfile) == 'Profile84') Or ($(TargetFrameworkProfile) == 'Profile111') Or ($(TargetFrameworkProfile) == 'Profile151') Or ($(TargetFrameworkProfile) == 'Profile157') Or ($(TargetFrameworkProfile) == 'Profile259')">
      <ItemGroup>
        <Reference Include="Chiron">
          <HintPath>..\..\packages\Chiron\lib\portable-net45+netcore45+wpa81+wp8+MonoAndroid1+MonoTouch1\Chiron.dll</HintPath>
          <Private>True</Private>
          <Paket>True</Paket>
        </Reference>
      </ItemGroup>
    </When>
  </Choose>
  <Choose>
<<<<<<< HEAD
    <When Condition="$(TargetFrameworkIdentifier) == '.NETFramework' And ($(TargetFrameworkVersion) == 'v4.0' Or $(TargetFrameworkVersion) == 'v4.5' Or $(TargetFrameworkVersion) == 'v4.5.1' Or $(TargetFrameworkVersion) == 'v4.5.2' Or $(TargetFrameworkVersion) == 'v4.5.3' Or $(TargetFrameworkVersion) == 'v4.6' Or $(TargetFrameworkVersion) == 'v4.6.1')">
=======
    <When Condition="$(TargetFrameworkIdentifier) == '.NETFramework' And ($(TargetFrameworkVersion) == 'v4.5' Or $(TargetFrameworkVersion) == 'v4.5.1' Or $(TargetFrameworkVersion) == 'v4.5.2' Or $(TargetFrameworkVersion) == 'v4.5.3' Or $(TargetFrameworkVersion) == 'v4.6' Or $(TargetFrameworkVersion) == 'v4.6.1')">
>>>>>>> 090babad
      <ItemGroup>
        <Reference Include="FParsec">
          <HintPath>..\..\packages\FParsec\lib\net40-client\FParsec.dll</HintPath>
          <Private>True</Private>
          <Paket>True</Paket>
        </Reference>
        <Reference Include="FParsecCS">
          <HintPath>..\..\packages\FParsec\lib\net40-client\FParsecCS.dll</HintPath>
          <Private>True</Private>
          <Paket>True</Paket>
        </Reference>
      </ItemGroup>
    </When>
    <When Condition="($(TargetFrameworkIdentifier) == 'WindowsPhoneApp') Or ($(TargetFrameworkIdentifier) == '.NETCore') Or ($(TargetFrameworkIdentifier) == 'WindowsPhone' And ($(TargetFrameworkVersion) == 'v8.0' Or $(TargetFrameworkVersion) == 'v8.1')) Or ($(TargetFrameworkIdentifier) == 'MonoAndroid') Or ($(TargetFrameworkIdentifier) == 'MonoTouch') Or ($(TargetFrameworkIdentifier) == 'Xamarin.iOS') Or ($(TargetFrameworkIdentifier) == 'Xamarin.Mac') Or ($(TargetFrameworkProfile) == 'Profile7') Or ($(TargetFrameworkProfile) == 'Profile31') Or ($(TargetFrameworkProfile) == 'Profile32') Or ($(TargetFrameworkProfile) == 'Profile44') Or ($(TargetFrameworkProfile) == 'Profile49') Or ($(TargetFrameworkProfile) == 'Profile78') Or ($(TargetFrameworkProfile) == 'Profile84') Or ($(TargetFrameworkProfile) == 'Profile111') Or ($(TargetFrameworkProfile) == 'Profile151') Or ($(TargetFrameworkProfile) == 'Profile157') Or ($(TargetFrameworkProfile) == 'Profile259')">
      <ItemGroup>
        <Reference Include="FParsec">
          <HintPath>..\..\packages\FParsec\lib\portable-net45+netcore45+wpa81+wp8\FParsec.dll</HintPath>
          <Private>True</Private>
          <Paket>True</Paket>
        </Reference>
        <Reference Include="FParsecCS">
          <HintPath>..\..\packages\FParsec\lib\portable-net45+netcore45+wpa81+wp8\FParsecCS.dll</HintPath>
          <Private>True</Private>
          <Paket>True</Paket>
        </Reference>
      </ItemGroup>
    </When>
  </Choose>
</Project><|MERGE_RESOLUTION|>--- conflicted
+++ resolved
@@ -86,11 +86,8 @@
     </ProjectReference>
   </ItemGroup>
   <Choose>
-<<<<<<< HEAD
     <When Condition="$(TargetFrameworkIdentifier) == '.NETFramework' And ($(TargetFrameworkVersion) == 'v3.5' Or $(TargetFrameworkVersion) == 'v4.0' Or $(TargetFrameworkVersion) == 'v4.5' Or $(TargetFrameworkVersion) == 'v4.5.1' Or $(TargetFrameworkVersion) == 'v4.5.2' Or $(TargetFrameworkVersion) == 'v4.5.3' Or $(TargetFrameworkVersion) == 'v4.6' Or $(TargetFrameworkVersion) == 'v4.6.1')">
-=======
     <When Condition="$(TargetFrameworkIdentifier) == '.NETFramework' And ($(TargetFrameworkVersion) == 'v4.5' Or $(TargetFrameworkVersion) == 'v4.5.1' Or $(TargetFrameworkVersion) == 'v4.5.2' Or $(TargetFrameworkVersion) == 'v4.5.3' Or $(TargetFrameworkVersion) == 'v4.6' Or $(TargetFrameworkVersion) == 'v4.6.1')">
->>>>>>> 090babad
       <ItemGroup>
         <Reference Include="Aether">
           <HintPath>..\..\packages\Aether\lib\net35\Aether.dll</HintPath>
@@ -110,11 +107,8 @@
     </When>
   </Choose>
   <Choose>
-<<<<<<< HEAD
     <When Condition="$(TargetFrameworkIdentifier) == '.NETFramework' And ($(TargetFrameworkVersion) == 'v4.0' Or $(TargetFrameworkVersion) == 'v4.5' Or $(TargetFrameworkVersion) == 'v4.5.1' Or $(TargetFrameworkVersion) == 'v4.5.2' Or $(TargetFrameworkVersion) == 'v4.5.3' Or $(TargetFrameworkVersion) == 'v4.6' Or $(TargetFrameworkVersion) == 'v4.6.1')">
-=======
     <When Condition="$(TargetFrameworkIdentifier) == '.NETFramework' And ($(TargetFrameworkVersion) == 'v4.5' Or $(TargetFrameworkVersion) == 'v4.5.1' Or $(TargetFrameworkVersion) == 'v4.5.2' Or $(TargetFrameworkVersion) == 'v4.5.3' Or $(TargetFrameworkVersion) == 'v4.6' Or $(TargetFrameworkVersion) == 'v4.6.1')">
->>>>>>> 090babad
       <ItemGroup>
         <Reference Include="Chiron">
           <HintPath>..\..\packages\Chiron\lib\net40\Chiron.dll</HintPath>
@@ -134,11 +128,8 @@
     </When>
   </Choose>
   <Choose>
-<<<<<<< HEAD
     <When Condition="$(TargetFrameworkIdentifier) == '.NETFramework' And ($(TargetFrameworkVersion) == 'v4.0' Or $(TargetFrameworkVersion) == 'v4.5' Or $(TargetFrameworkVersion) == 'v4.5.1' Or $(TargetFrameworkVersion) == 'v4.5.2' Or $(TargetFrameworkVersion) == 'v4.5.3' Or $(TargetFrameworkVersion) == 'v4.6' Or $(TargetFrameworkVersion) == 'v4.6.1')">
-=======
     <When Condition="$(TargetFrameworkIdentifier) == '.NETFramework' And ($(TargetFrameworkVersion) == 'v4.5' Or $(TargetFrameworkVersion) == 'v4.5.1' Or $(TargetFrameworkVersion) == 'v4.5.2' Or $(TargetFrameworkVersion) == 'v4.5.3' Or $(TargetFrameworkVersion) == 'v4.6' Or $(TargetFrameworkVersion) == 'v4.6.1')">
->>>>>>> 090babad
       <ItemGroup>
         <Reference Include="FParsec">
           <HintPath>..\..\packages\FParsec\lib\net40-client\FParsec.dll</HintPath>
