--- conflicted
+++ resolved
@@ -31,30 +31,6 @@
     <WarningLevel>3</WarningLevel>
     <DocumentationFile>bin\Release\Freya.Machine.Inspector.XML</DocumentationFile>
   </PropertyGroup>
-  <ItemGroup>
-    <Reference Include="mscorlib" />
-    <Reference Include="System" />
-    <Reference Include="System.Core" />
-    <Reference Include="System.Numerics" />
-  </ItemGroup>
-  <ItemGroup>
-    <Compile Include="Inspector.fs" />
-  </ItemGroup>
-  <ItemGroup>
-    <ProjectReference Include="..\Freya.Inspector\Freya.Inspector.fsproj">
-      <Name>Freya.Inspector</Name>
-<<<<<<< HEAD
-      <Project>{3286d6f5-c85f-44c2-9b7d-2be14b1bece6}</Project>
-      <Private>True</Private>
-=======
-      <Project>{27EC7C3C-DAFC-48FC-9953-42C58BF85354}</Project>
->>>>>>> 8cd9b3f3
-    </ProjectReference>
-    <ProjectReference Include="..\Freya.Machine\Freya.Machine.fsproj">
-      <Name>Freya.Machine</Name>
-      <Project>{0A570763-69E7-4E5B-8640-A848A4E2239F}</Project>
-    </ProjectReference>
-  </ItemGroup>
   <PropertyGroup>
     <MinimumVisualStudioVersion Condition="'$(MinimumVisualStudioVersion)' == ''">11</MinimumVisualStudioVersion>
   </PropertyGroup>
@@ -79,7 +55,28 @@
   </Target>
   -->
   <ItemGroup>
-    <None Include="Freya.Machine.Inspector.fsproj.paket.references" />
+    <Compile Include="Inspector.fs" />
+  </ItemGroup>
+  <ItemGroup>
+    <Reference Include="mscorlib" />
+    <Reference Include="System" />
+    <Reference Include="System.Core" />
+    <Reference Include="System.Numerics" />
+    <ProjectReference Include="..\Freya.Inspector\Freya.Inspector.fsproj">
+      <Name>Freya.Inspector</Name>
+      <Project>{3286d6f5-c85f-44c2-9b7d-2be14b1bece6}</Project>
+      <Private>True</Private>
+      <Project>{27EC7C3C-DAFC-48FC-9953-42C58BF85354}</Project>
+    </ProjectReference>
+    <ProjectReference Include="..\Freya.Machine\Freya.Machine.fsproj">
+      <Name>Freya.Machine</Name>
+      <Project>{0A570763-69E7-4E5B-8640-A848A4E2239F}</Project>
+    </ProjectReference>
+    <ProjectReference Include="..\Freya.Recorder\Freya.Recorder.fsproj">
+      <Name>Freya.Recorder</Name>
+      <Project>{d9563cfe-4de3-4398-bae4-d103843552c0}</Project>
+      <Private>True</Private>
+    </ProjectReference>
   </ItemGroup>
   <Choose>
     <When Condition="($(TargetFrameworkIdentifier) == '.NETCore') Or ($(TargetFrameworkProfile) == 'Profile7') Or ($(TargetFrameworkProfile) == 'Profile44')">
