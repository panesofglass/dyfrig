--- conflicted
+++ resolved
@@ -183,11 +183,8 @@
                           Local "Freya.Types" ] } ]
               Test =
                 [ { Name = "Freya.Core.Tests" }
-<<<<<<< HEAD
                   { Name = "Freya.Integration.Tests" }
-=======
                   { Name = "Freya.Machine.Tests" }
->>>>>>> f40d6bdb
                   { Name = "Freya.Machine.Extensions.Http.Tests" }
                   { Name = "Freya.Pipeline.Tests" }
                   { Name = "Freya.Router.Tests" }
